--- conflicted
+++ resolved
@@ -26,20 +26,10 @@
 solver=getpref('RAVEN','solver');
 if strcmp(solver,'gurobi')
     gparams=struct('Presolve',2,'TimeLimit',1000,'OutputFlag',1,'MIPGap',1e-12,'Seed',0,'FeasibilityTol',1e-9,'OptimalityTol',1e-9);
-<<<<<<< HEAD
+    gparams=structUpdate(gparams,params);
     if (~milp) gparams.OutputFlag=0; end
     res = gurobi(cobraToGurobiProb(prob),gparams);
     res = gurobiToCobraRes(res);
-=======
-    if (~milp)
-        gparams.OutputFlag=0;
-    end
-    gparams=structUpdate(gparams,params);
-    % remove some MOSEK-specific fields that generate warnings with Gurobi
-    gparams=rmfield(gparams, intersect(fieldnames(gparams),{'MSK_IPAR_OPTIMIZER';'relGap'}));
-    res = gurobi(mosekToGurobiProb(prob), gparams);
-    res=gurobiToMosekRes(res,length(prob.c),milp);
->>>>>>> f80bdbd2
 elseif strcmp(solver,'cobra')
     if (milp)
         cparams=struct('timeLimit',1e9,'printLevel',0,'intTol',1e-6,'relMipGapTol',1e-9);
