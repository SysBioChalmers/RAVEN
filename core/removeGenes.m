<<<<<<< HEAD
function reducedModel=removeGenes(model,genesToRemove,removeUnusedMets,removeBlockedRxns,standardizeRules)
% removeGenes
%   Removes a set of genes from a model
%
%   model                   a model structure
%   genesToRemove           either a cell array of gene IDs, a logical vector
%                           with the same number of elements as genes in the model,
%                           or a vector of indexes to remove
%   removeUnusedMets        remove metabolites that are no longer in use (opt, default
%                           false)
%   removeBlockedRxns       remove reactions that get blocked after deleting the genes
%                           (opt, default false)
%   standardizeRules        format gene rules to be compliant with standard format
%                           (opt, default true)
%
%   reducedModel            an updated model structure
%
%   Usage: reducedModel=removeGenes(model,genesToRemove,removeUnusedMets,removeBlockedRxns,standardizeRules)
%
%   Eduard Kerkhoven, 2018-07-28
%

if nargin<3
    removeUnusedMets=false;
end

if nargin<4
    removeBlockedRxns=false;
end

if nargin<5
    standardizeRules=true;
end

%Format grRules and rxnGeneMatrix:
if standardizeRules
    [grRules,rxnGeneMat]=standardizeGrRules(model,true);
    model.grRules=grRules;
    model.rxnGeneMat=rxnGeneMat;
end

reducedModel=model;

%Only remove genes that are actually in the model
try
    ischar(genesToRemove{1});
    genesToRemove=genesToRemove(ismember(genesToRemove,model.genes));
end

if ~isempty(genesToRemove)
    indexesToRemove = getIndexes(model,genesToRemove,'genes');
    if ~isempty(indexesToRemove)
        %Make 0 corresponding columns from rxnGeneMat:
        reducedModel.rxnGeneMat(:,indexesToRemove) = 0;
        
        genes        = model.genes(indexesToRemove);
        canCarryFlux = true(size(model.rxns));
        
        %Loop through genes and adapt rxns:
        for i = 1:length(genes)
            %Find all reactions for this gene and loop through them:
            isGeneInRxn = ~cellfun(@isempty,strfind(reducedModel.grRules,genes{i}));
            for j = 1:length(reducedModel.grRules)
                if isGeneInRxn(j) && canCarryFlux(j)
                    grRule = reducedModel.grRules{j};
                    
                    %Check if rxn can carry flux without this gene:
                    canCarryFlux(j) = canRxnCarryFlux(reducedModel,grRule,genes{i});
                    
                    %Adapt gene rule & gene matrix:
                    grRule = removeGeneFromRule(grRule,genes{i});
                    reducedModel.grRules{j} = grRule;
                end
            end
        end
        
        %Delete or block the reactions that cannot carry flux:
        if removeBlockedRxns
            rxnsToRemove = reducedModel.rxns(~canCarryFlux);
            reducedModel = removeReactions(reducedModel,rxnsToRemove,removeUnusedMets,true);
        else
            reducedModel = removeReactions(reducedModel,[],removeUnusedMets,true);
            reducedModel.lb(~canCarryFlux) = 0;
            reducedModel.ub(~canCarryFlux) = 0;
        end
    end
end

%Delete or block the reactions that cannot carry flux:
if removeBlockedRxns
    rxnsToRemove=reducedModel.rxns(~canCarryFlux);
    reducedModel=removeReactions(reducedModel,rxnsToRemove,removeUnusedMets,true);
else
    reducedModel=removeReactions(reducedModel,[],removeUnusedMets,true);
    reducedModel.lb(~canCarryFlux)=0;
    reducedModel.ub(~canCarryFlux)=0;
end
end

function canIt=canRxnCarryFlux(model,geneRule,geneToRemove)
%This function converts a gene rule to a logical statement, and then
%asseses if the rule is true (i.e. rxn can still carry flux) or not (cannot
%carry flux).
geneRule=[' ', geneRule, ' '];
for i=1:length(model.genes)
    if strcmp(model.genes{i},geneToRemove)
        geneRule=strrep(geneRule,[' ' model.genes{i} ' '],' false ');
        geneRule=strrep(geneRule,['(' model.genes{i} ' '],'(false ');
        geneRule=strrep(geneRule,[' ' model.genes{i} ')'],' false)');
    else
        geneRule=strrep(geneRule,[' ' model.genes{i} ' '],' true ');
        geneRule=strrep(geneRule,['(' model.genes{i} ' '],'(true ');
        geneRule=strrep(geneRule,[' ' model.genes{i} ')'],' true)');
    end
end
geneRule=strtrim(geneRule);
geneRule=strrep(geneRule,'and','&&');
geneRule=strrep(geneRule,'or','||');
canIt=eval(geneRule);
end

function geneRule=removeGeneFromRule(geneRule,geneToRemove)
%This function receives a standard gene rule and it returns it without the
%chosen gene.
geneSets=strsplit(geneRule,' or ');
hasGene=~cellfun(@isempty,strfind(geneSets,geneToRemove));
geneSets=geneSets(~hasGene);
geneRule=strjoin(geneSets,' or ');
if length(geneSets)==1 && ~isempty(strfind(geneRule,'('))
    geneRule=geneRule(2:end-1);
end
end
=======
function reducedModel = removeGenes(model,genesToRemove,removeUnusedMets,removeBlockedRxns,standardizeRules)
% removeGenes
%   Deletes a set of genes from a model
%
%   model                   a model structure
%   genesToRemove           either a cell array of gene IDs, a logical vector
%                           with the same number of elements as genes in the model,
%                           or a vector of indexes to remove
%   removeUnusedMets        remove metabolites that are no longer in use (opt, default
%                           false)
%   removeBlockedRxns       remove reactions that get blocked after deleting the genes
%                           (opt, default false)
%   standardizeRules        format gene rules to be compliant with standard format
%                           (opt, default true)
%
%   reducedModel            an updated model structure
%
%   Usage: reducedModel = removeGenes(model,genesToRemove,removeUnusedMets,removeBlockedRxns)

if nargin<3
    removeUnusedMets = false;
end
if nargin<4
    removeBlockedRxns = false;
end
if nargin<5
    standardizeRules = true;
end
%Format grRules and rxnGeneMatrix:
if standardizeRules
    [grRules,rxnGeneMat,toCheck] = standardizeGrRules(model,true);
    model.grRules    = grRules;
    model.rxnGeneMat = rxnGeneMat;
else
    toCheck    = [];
    rxnGeneMat = model.rxnGeneMat;
end
reducedModel = model;
%Only remove genes that are actually in the model
if ~(islogical(genesToRemove) || isnumeric(genesToRemove))
    genesToRemove=convertCharArray(genesToRemove);
    genesToRemove=genesToRemove(ismember(genesToRemove,model.genes));
end
if ~isempty(genesToRemove)
    indexesToRemove = getIndexes(model,genesToRemove,'genes');
    if ~isempty(indexesToRemove)
        %Make 0 corresponding columns from rxnGeneMat:
        reducedModel.rxnGeneMat(:,indexesToRemove) = 0;        
        genes = model.genes(indexesToRemove);
        %Check if conflicting grRules contain any of the genes to remove
        if ~isempty(toCheck)
            for i=1:numel(toCheck)
                index   = toCheck(i);
                gIdxs   = find(rxnGeneMat(index,:));
                g2check = model.genes(gIdxs);
                if any(ismember(g2check,genes))
                    warning(['Conflicting grRule #' num2str(index) ' (' model.rxns{index} ') contains at least one of the genes to be removed, this grRule will be bypassed in order to avoid logical errors'])
                end
            end
        end
        canCarryFlux = true(size(model.rxns));       
        %Loop through genes and adapt rxns:
        for i = 1:length(genes)
            %Find all reactions for this gene and loop through them:
            geneRxns = find(rxnGeneMat(:,indexesToRemove(i)));
            if ~isempty(geneRxns)
                for j = 1:numel(geneRxns)
                    index  = geneRxns(j);
                    grRule = reducedModel.grRules{index};
                    ruleGenes = reducedModel.genes(logical(rxnGeneMat(index,:)));
                    if ~ismember(index,toCheck) && canCarryFlux(index) && ~isempty(grRule)
                        %Check if rxn can carry flux without this gene:
                        canCarryFlux(index) = canRxnCarryFlux(ruleGenes,grRule,genes{i});
                        %Adapt gene rule & gene matrix:
                        grRule = removeGeneFromRule(grRule,genes{i});
                        reducedModel.grRules{index} = grRule;
                    end
                end
            end
        end
        %Delete or block the reactions that cannot carry flux:
        if removeBlockedRxns
            rxnsToRemove = reducedModel.rxns(~canCarryFlux);
            reducedModel = removeReactions(reducedModel,rxnsToRemove,removeUnusedMets,true);
        else
            reducedModel = removeReactions(reducedModel,[],removeUnusedMets,true);
            reducedModel.lb(~canCarryFlux) = 0;
            reducedModel.ub(~canCarryFlux) = 0;
        end
    end
end
%Format grRules and rxnGeneMatrix after all modifications
if standardizeRules
    [grRules,rxnGeneMat] = standardizeGrRules(reducedModel,true);
    reducedModel.grRules = grRules;
    reducedModel.rxnGeneMat = rxnGeneMat;
end
end

function canIt = canRxnCarryFlux(ruleGenes,geneRule,geneToRemove)
%This function converts a gene rule to a logical statement, and then
%asseses if the rule is true (i.e. rxn can still carry flux) or not (cannot
%carry flux).
geneRule = [' ', geneRule, ' '];
for i = 1:length(ruleGenes)
    if strcmp(ruleGenes{i},geneToRemove)
        geneRule = strrep(geneRule,[' ' ruleGenes{i} ' '],' false ');
        geneRule = strrep(geneRule,['(' ruleGenes{i} ' '],'(false ');
        geneRule = strrep(geneRule,[' ' ruleGenes{i} ')'],' false)');
    else
        geneRule = strrep(geneRule,[' ' ruleGenes{i} ' '],' true ');
        geneRule = strrep(geneRule,['(' ruleGenes{i} ' '],'(true ');
        geneRule = strrep(geneRule,[' ' ruleGenes{i} ')'],' true)');
    end
end
geneRule = strtrim(geneRule);
geneRule = strrep(geneRule,'and','&&');
geneRule = strrep(geneRule,'or','||');
canIt    = eval(geneRule);
end

function geneRule = removeGeneFromRule(geneRule,geneToRemove)
%This function receives a standard gene rule and it returns it without the
%chosen gene.
geneSets = strsplit(geneRule,' or ');
hasGene  = ~cellfun(@isempty,strfind(geneSets,geneToRemove));
geneSets = geneSets(~hasGene);
geneRule = strjoin(geneSets,' or ');
end
>>>>>>> a09ece3f
<|MERGE_RESOLUTION|>--- conflicted
+++ resolved
@@ -1,137 +1,3 @@
-<<<<<<< HEAD
-function reducedModel=removeGenes(model,genesToRemove,removeUnusedMets,removeBlockedRxns,standardizeRules)
-% removeGenes
-%   Removes a set of genes from a model
-%
-%   model                   a model structure
-%   genesToRemove           either a cell array of gene IDs, a logical vector
-%                           with the same number of elements as genes in the model,
-%                           or a vector of indexes to remove
-%   removeUnusedMets        remove metabolites that are no longer in use (opt, default
-%                           false)
-%   removeBlockedRxns       remove reactions that get blocked after deleting the genes
-%                           (opt, default false)
-%   standardizeRules        format gene rules to be compliant with standard format
-%                           (opt, default true)
-%
-%   reducedModel            an updated model structure
-%
-%   Usage: reducedModel=removeGenes(model,genesToRemove,removeUnusedMets,removeBlockedRxns,standardizeRules)
-%
-%   Eduard Kerkhoven, 2018-07-28
-%
-
-if nargin<3
-    removeUnusedMets=false;
-end
-
-if nargin<4
-    removeBlockedRxns=false;
-end
-
-if nargin<5
-    standardizeRules=true;
-end
-
-%Format grRules and rxnGeneMatrix:
-if standardizeRules
-    [grRules,rxnGeneMat]=standardizeGrRules(model,true);
-    model.grRules=grRules;
-    model.rxnGeneMat=rxnGeneMat;
-end
-
-reducedModel=model;
-
-%Only remove genes that are actually in the model
-try
-    ischar(genesToRemove{1});
-    genesToRemove=genesToRemove(ismember(genesToRemove,model.genes));
-end
-
-if ~isempty(genesToRemove)
-    indexesToRemove = getIndexes(model,genesToRemove,'genes');
-    if ~isempty(indexesToRemove)
-        %Make 0 corresponding columns from rxnGeneMat:
-        reducedModel.rxnGeneMat(:,indexesToRemove) = 0;
-        
-        genes        = model.genes(indexesToRemove);
-        canCarryFlux = true(size(model.rxns));
-        
-        %Loop through genes and adapt rxns:
-        for i = 1:length(genes)
-            %Find all reactions for this gene and loop through them:
-            isGeneInRxn = ~cellfun(@isempty,strfind(reducedModel.grRules,genes{i}));
-            for j = 1:length(reducedModel.grRules)
-                if isGeneInRxn(j) && canCarryFlux(j)
-                    grRule = reducedModel.grRules{j};
-                    
-                    %Check if rxn can carry flux without this gene:
-                    canCarryFlux(j) = canRxnCarryFlux(reducedModel,grRule,genes{i});
-                    
-                    %Adapt gene rule & gene matrix:
-                    grRule = removeGeneFromRule(grRule,genes{i});
-                    reducedModel.grRules{j} = grRule;
-                end
-            end
-        end
-        
-        %Delete or block the reactions that cannot carry flux:
-        if removeBlockedRxns
-            rxnsToRemove = reducedModel.rxns(~canCarryFlux);
-            reducedModel = removeReactions(reducedModel,rxnsToRemove,removeUnusedMets,true);
-        else
-            reducedModel = removeReactions(reducedModel,[],removeUnusedMets,true);
-            reducedModel.lb(~canCarryFlux) = 0;
-            reducedModel.ub(~canCarryFlux) = 0;
-        end
-    end
-end
-
-%Delete or block the reactions that cannot carry flux:
-if removeBlockedRxns
-    rxnsToRemove=reducedModel.rxns(~canCarryFlux);
-    reducedModel=removeReactions(reducedModel,rxnsToRemove,removeUnusedMets,true);
-else
-    reducedModel=removeReactions(reducedModel,[],removeUnusedMets,true);
-    reducedModel.lb(~canCarryFlux)=0;
-    reducedModel.ub(~canCarryFlux)=0;
-end
-end
-
-function canIt=canRxnCarryFlux(model,geneRule,geneToRemove)
-%This function converts a gene rule to a logical statement, and then
-%asseses if the rule is true (i.e. rxn can still carry flux) or not (cannot
-%carry flux).
-geneRule=[' ', geneRule, ' '];
-for i=1:length(model.genes)
-    if strcmp(model.genes{i},geneToRemove)
-        geneRule=strrep(geneRule,[' ' model.genes{i} ' '],' false ');
-        geneRule=strrep(geneRule,['(' model.genes{i} ' '],'(false ');
-        geneRule=strrep(geneRule,[' ' model.genes{i} ')'],' false)');
-    else
-        geneRule=strrep(geneRule,[' ' model.genes{i} ' '],' true ');
-        geneRule=strrep(geneRule,['(' model.genes{i} ' '],'(true ');
-        geneRule=strrep(geneRule,[' ' model.genes{i} ')'],' true)');
-    end
-end
-geneRule=strtrim(geneRule);
-geneRule=strrep(geneRule,'and','&&');
-geneRule=strrep(geneRule,'or','||');
-canIt=eval(geneRule);
-end
-
-function geneRule=removeGeneFromRule(geneRule,geneToRemove)
-%This function receives a standard gene rule and it returns it without the
-%chosen gene.
-geneSets=strsplit(geneRule,' or ');
-hasGene=~cellfun(@isempty,strfind(geneSets,geneToRemove));
-geneSets=geneSets(~hasGene);
-geneRule=strjoin(geneSets,' or ');
-if length(geneSets)==1 && ~isempty(strfind(geneRule,'('))
-    geneRule=geneRule(2:end-1);
-end
-end
-=======
 function reducedModel = removeGenes(model,genesToRemove,removeUnusedMets,removeBlockedRxns,standardizeRules)
 % removeGenes
 %   Deletes a set of genes from a model
@@ -260,5 +126,4 @@
 hasGene  = ~cellfun(@isempty,strfind(geneSets,geneToRemove));
 geneSets = geneSets(~hasGene);
 geneRule = strjoin(geneSets,' or ');
-end
->>>>>>> a09ece3f
+end