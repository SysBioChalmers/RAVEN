--- conflicted
+++ resolved
@@ -179,326 +179,6 @@
 0120         EM=<span class="string">'The &quot;grRules&quot; field must be a cell array of strings'</span>;
 0121         <a href="dispEM.html" class="code" title="function dispEM(string,throwErrors,toList,trimWarnings)">dispEM</a>(EM,throwErrors);
 0122     <span class="keyword">end</span>
-<<<<<<< HEAD
-0123 <span class="keyword">end</span>
-0124 <span class="keyword">if</span> isfield(model,<span class="string">'rxnComps'</span>)
-0125     <span class="keyword">if</span> ~isnumeric(model.rxnComps)
-0126         EM=<span class="string">'The &quot;rxnComps&quot; field must be of type &quot;double&quot;'</span>;
-0127         <a href="dispEM.html" class="code" title="function dispEM(string,throwErrors,toList,trimWarnings)">dispEM</a>(EM,throwErrors);
-0128     <span class="keyword">end</span>
-0129 <span class="keyword">end</span>
-0130 <span class="keyword">if</span> isfield(model,<span class="string">'inchis'</span>)
-0131     <span class="keyword">if</span> ~iscellstr(model.inchis)
-0132         EM=<span class="string">'The &quot;inchis&quot; field must be a cell array of strings'</span>;
-0133         <a href="dispEM.html" class="code" title="function dispEM(string,throwErrors,toList,trimWarnings)">dispEM</a>(EM,throwErrors);
-0134     <span class="keyword">end</span>
-0135 <span class="keyword">end</span>
-0136 <span class="keyword">if</span> isfield(model,<span class="string">'metSmiles'</span>)
-0137     <span class="keyword">if</span> ~iscellstr(model.metSmiles)
-0138         EM=<span class="string">'The &quot;metSmiles&quot; field must be a cell array of strings'</span>;
-0139         <a href="dispEM.html" class="code" title="function dispEM(string,throwErrors,toList,trimWarnings)">dispEM</a>(EM,throwErrors);
-0140     <span class="keyword">end</span>
-0141 <span class="keyword">end</span>
-0142 <span class="keyword">if</span> isfield(model,<span class="string">'metFormulas'</span>)
-0143     <span class="keyword">if</span> ~iscellstr(model.metFormulas)
-0144         EM=<span class="string">'The &quot;metFormulas&quot; field must be a cell array of strings'</span>;
-0145         <a href="dispEM.html" class="code" title="function dispEM(string,throwErrors,toList,trimWarnings)">dispEM</a>(EM,throwErrors);
-0146     <span class="keyword">end</span>
-0147 <span class="keyword">end</span>
-0148 <span class="keyword">if</span> isfield(model,<span class="string">'metCharges'</span>)
-0149     <span class="keyword">if</span> ~isnumeric(model.metCharges)
-0150         EM=<span class="string">'The &quot;metCharges&quot; field must be a double'</span>;
-0151         <a href="dispEM.html" class="code" title="function dispEM(string,throwErrors,toList,trimWarnings)">dispEM</a>(EM,throwErrors);
-0152     <span class="keyword">end</span>
-0153 <span class="keyword">end</span>
-0154 <span class="keyword">if</span> isfield(model,<span class="string">'metDeltaG'</span>)
-0155     <span class="keyword">if</span> ~isnumeric(model.metDeltaG)
-0156         EM=<span class="string">'The &quot;metDeltaG&quot; field must be a double'</span>;
-0157         <a href="dispEM.html" class="code" title="function dispEM(string,throwErrors,toList,trimWarnings)">dispEM</a>(EM,throwErrors);
-0158     <span class="keyword">end</span>
-0159 <span class="keyword">end</span>
-0160 <span class="keyword">if</span> isfield(model,<span class="string">'subSystems'</span>)
-0161     <span class="keyword">for</span> i=1:numel(model.subSystems)
-0162         <span class="keyword">if</span> ~iscell(model.subSystems{i,1})
-0163             EM=<span class="string">'The &quot;subSystems&quot; field must be a cell array'</span>;
-0164             <a href="dispEM.html" class="code" title="function dispEM(string,throwErrors,toList,trimWarnings)">dispEM</a>(EM,throwErrors);
-0165         <span class="keyword">end</span>
-0166     <span class="keyword">end</span>
-0167 <span class="keyword">end</span>
-0168 <span class="keyword">if</span> isfield(model,<span class="string">'eccodes'</span>)
-0169     <span class="keyword">if</span> ~iscellstr(model.eccodes)
-0170         EM=<span class="string">'The &quot;eccodes&quot; field must be a cell array of strings'</span>;
-0171         <a href="dispEM.html" class="code" title="function dispEM(string,throwErrors,toList,trimWarnings)">dispEM</a>(EM,throwErrors);
-0172     <span class="keyword">end</span>
-0173 <span class="keyword">end</span>
-0174 <span class="keyword">if</span> isfield(model,<span class="string">'unconstrained'</span>)
-0175     <span class="keyword">if</span> ~isnumeric(model.unconstrained)
-0176         EM=<span class="string">'The &quot;unconstrained&quot; field must be of type &quot;double&quot;'</span>;
-0177         <a href="dispEM.html" class="code" title="function dispEM(string,throwErrors,toList,trimWarnings)">dispEM</a>(EM,throwErrors);
-0178     <span class="keyword">end</span>
-0179 <span class="keyword">end</span>
-0180 <span class="keyword">if</span> isfield(model,<span class="string">'rxnNotes'</span>)
-0181     <span class="keyword">if</span> ~iscellstr(model.rxnNotes)
-0182         EM=<span class="string">'The &quot;rxnNotes&quot; field must be a cell array of strings'</span>;
-0183         <a href="dispEM.html" class="code" title="function dispEM(string,throwErrors,toList,trimWarnings)">dispEM</a>(EM,throwErrors);
-0184     <span class="keyword">end</span>
-0185 <span class="keyword">end</span>
-0186 <span class="keyword">if</span> isfield(model,<span class="string">'rxnReferences'</span>)
-0187     <span class="keyword">if</span> ~iscellstr(model.rxnReferences)
-0188         EM=<span class="string">'The &quot;rxnReferences&quot; field must be a cell array of strings'</span>;
-0189         <a href="dispEM.html" class="code" title="function dispEM(string,throwErrors,toList,trimWarnings)">dispEM</a>(EM,throwErrors);
-0190     <span class="keyword">end</span>
-0191 <span class="keyword">end</span>
-0192 <span class="keyword">if</span> isfield(model,<span class="string">'rxnConfidenceScores'</span>)
-0193     <span class="keyword">if</span> ~isnumeric(model.rxnConfidenceScores)
-0194         EM=<span class="string">'The &quot;rxnConfidenceScores&quot; field must be a double'</span>;
-0195         <a href="dispEM.html" class="code" title="function dispEM(string,throwErrors,toList,trimWarnings)">dispEM</a>(EM,throwErrors);
-0196     <span class="keyword">end</span>
-0197 <span class="keyword">end</span>
-0198 <span class="keyword">if</span> isfield(model,<span class="string">'rxnDeltaG'</span>)
-0199     <span class="keyword">if</span> ~isnumeric(model.rxnDeltaG)
-0200         EM=<span class="string">'The &quot;rxnDeltaG&quot; field must be a double'</span>;
-0201         <a href="dispEM.html" class="code" title="function dispEM(string,throwErrors,toList,trimWarnings)">dispEM</a>(EM,throwErrors);
-0202     <span class="keyword">end</span>
-0203 <span class="keyword">end</span>
-0204 
-0205 <span class="comment">%Empty strings</span>
-0206 <span class="keyword">if</span> isempty(model.id)
-0207     EM=<span class="string">'The &quot;id&quot; field cannot be empty'</span>;
-0208     <a href="dispEM.html" class="code" title="function dispEM(string,throwErrors,toList,trimWarnings)">dispEM</a>(EM,throwErrors);
-0209 <span class="keyword">end</span>
-0210 <span class="keyword">if</span> any(cellfun(@isempty,model.rxns))
-0211     EM=<span class="string">'The model contains empty reaction IDs'</span>;
-0212     <a href="dispEM.html" class="code" title="function dispEM(string,throwErrors,toList,trimWarnings)">dispEM</a>(EM,throwErrors);
-0213 <span class="keyword">end</span>
-0214 <span class="keyword">if</span> any(cellfun(@isempty,model.mets))
-0215     EM=<span class="string">'The model contains empty metabolite IDs'</span>;
-0216     <a href="dispEM.html" class="code" title="function dispEM(string,throwErrors,toList,trimWarnings)">dispEM</a>(EM,throwErrors);
-0217 <span class="keyword">end</span>
-0218 <span class="keyword">if</span> any(cellfun(@isempty,model.comps))
-0219     EM=<span class="string">'The model contains empty compartment IDs'</span>;
-0220     <a href="dispEM.html" class="code" title="function dispEM(string,throwErrors,toList,trimWarnings)">dispEM</a>(EM,throwErrors);
-0221 <span class="keyword">end</span>
-0222 EM=<span class="string">'The following metabolites have empty names:'</span>;
-0223 <a href="dispEM.html" class="code" title="function dispEM(string,throwErrors,toList,trimWarnings)">dispEM</a>(EM,throwErrors,model.mets(cellfun(@isempty,model.metNames)),trimWarnings);
-0224 
-0225 <span class="keyword">if</span> isfield(model,<span class="string">'genes'</span>)
-0226     <span class="keyword">if</span> any(cellfun(@isempty,model.genes))
-0227         EM=<span class="string">'The model contains empty gene IDs'</span>;
-0228         <a href="dispEM.html" class="code" title="function dispEM(string,throwErrors,toList,trimWarnings)">dispEM</a>(EM,throwErrors);
-0229     <span class="keyword">end</span>
-0230 <span class="keyword">end</span>
-0231 
-0232 <span class="comment">%Validate format of ids</span>
-0233 fields={<span class="string">'rxns'</span>;<span class="string">'mets'</span>;<span class="string">'comps'</span>;<span class="string">'genes'</span>};
-0234 fieldNames = {<span class="string">'reaction'</span>;<span class="string">'metabolite'</span>;<span class="string">'compartment'</span>;<span class="string">'gene'</span>};
-0235 <span class="keyword">for</span> i=1:numel(fields)
-0236     <span class="keyword">try</span>
-0237         numIDs = startsWith(model.(fields{i}),digitsPattern(1));
-0238         <span class="keyword">if</span> any(numIDs)
-0239             EM = [<span class="string">'The following '</span> fieldNames{i} <span class="string">' IDs start with a digit, '</span> <span class="keyword">...</span>
-0240                   <span class="string">'which does not comply with SBML specifications. This does '</span><span class="keyword">...</span>
-0241                   <span class="string">'not impact RAVEN functionality, but before exporting the '</span> <span class="keyword">...</span>
-0242                   <span class="string">'model to SBML you should either correct these '</span> <span class="keyword">...</span>
-0243                   <span class="string">'incompatibilities, or you can run exportModel with '</span> <span class="keyword">...</span>
-0244                   <span class="string">'COBRAstyle as true: exportModel(model, ''filename.xml'', true); '</span>];
-0245             <a href="dispEM.html" class="code" title="function dispEM(string,throwErrors,toList,trimWarnings)">dispEM</a>(EM,throwErrors,{model.(fields{i}){numIDs}},trimWarnings);
-0246         <span class="keyword">end</span>
-0247     <span class="keyword">catch</span>
-0248     <span class="keyword">end</span>
-0249 <span class="keyword">end</span>
-0250 
-0251 <span class="comment">%Duplicates</span>
-0252 EM=<span class="string">'The following reaction IDs are duplicates:'</span>;
-0253 <a href="dispEM.html" class="code" title="function dispEM(string,throwErrors,toList,trimWarnings)">dispEM</a>(EM,throwErrors,model.rxns(<a href="#_sub1" class="code" title="subfunction I=duplicates(strings)">duplicates</a>(model.rxns)),trimWarnings);
-0254 EM=<span class="string">'The following metabolite IDs are duplicates:'</span>;
-0255 <a href="dispEM.html" class="code" title="function dispEM(string,throwErrors,toList,trimWarnings)">dispEM</a>(EM,throwErrors,model.mets(<a href="#_sub1" class="code" title="subfunction I=duplicates(strings)">duplicates</a>(model.mets)),trimWarnings);
-0256 EM=<span class="string">'The following compartment IDs are duplicates:'</span>;
-0257 <a href="dispEM.html" class="code" title="function dispEM(string,throwErrors,toList,trimWarnings)">dispEM</a>(EM,throwErrors,model.comps(<a href="#_sub1" class="code" title="subfunction I=duplicates(strings)">duplicates</a>(model.comps)),trimWarnings);
-0258 <span class="keyword">if</span> isfield(model,<span class="string">'genes'</span>)
-0259     EM=<span class="string">'The following genes are duplicates:'</span>;
-0260     <a href="dispEM.html" class="code" title="function dispEM(string,throwErrors,toList,trimWarnings)">dispEM</a>(EM,throwErrors,model.genes(<a href="#_sub1" class="code" title="subfunction I=duplicates(strings)">duplicates</a>(model.genes)),trimWarnings);
-0261 <span class="keyword">end</span>
-0262 metInComp=strcat(model.metNames,<span class="string">'['</span>,model.comps(model.metComps),<span class="string">']'</span>);
-0263 EM=<span class="string">'The following metabolites already exist in the same compartment:'</span>;
-0264 <a href="dispEM.html" class="code" title="function dispEM(string,throwErrors,toList,trimWarnings)">dispEM</a>(EM,throwErrors,metInComp(<a href="#_sub1" class="code" title="subfunction I=duplicates(strings)">duplicates</a>(metInComp)),trimWarnings);
-0265 
-0266 <span class="comment">%Elements never used (print only as warnings</span>
-0267 EM=<span class="string">'The following reactions are empty (no involved metabolites):'</span>;
-0268 <a href="dispEM.html" class="code" title="function dispEM(string,throwErrors,toList,trimWarnings)">dispEM</a>(EM,false,model.rxns(~any(model.S,1)),trimWarnings);
-0269 EM=<span class="string">'The following metabolites are never used in a reaction:'</span>;
-0270 <a href="dispEM.html" class="code" title="function dispEM(string,throwErrors,toList,trimWarnings)">dispEM</a>(EM,false,model.mets(~any(model.S,2)),trimWarnings);
-0271 <span class="keyword">if</span> isfield(model,<span class="string">'genes'</span>)
-0272     EM=<span class="string">'The following genes are not associated to a reaction:'</span>;
-0273     <a href="dispEM.html" class="code" title="function dispEM(string,throwErrors,toList,trimWarnings)">dispEM</a>(EM,false,model.genes(~any(model.rxnGeneMat,1)),trimWarnings);
-0274 <span class="keyword">end</span>
-0275 I=true(numel(model.comps),1);
-0276 I(model.metComps)=false;
-0277 EM=<span class="string">'The following compartments contain no metabolites:'</span>;
-0278 <a href="dispEM.html" class="code" title="function dispEM(string,throwErrors,toList,trimWarnings)">dispEM</a>(EM,false,model.comps(I),trimWarnings);
-0279 
-0280 <span class="comment">%Contradicting bounds</span>
-0281 EM=<span class="string">'The following reactions have contradicting bounds:'</span>;
-0282 <a href="dispEM.html" class="code" title="function dispEM(string,throwErrors,toList,trimWarnings)">dispEM</a>(EM,throwErrors,model.rxns(model.lb&gt;model.ub),trimWarnings);
-0283 EM=<span class="string">'The following reactions have bounds contradicting their reversibility:'</span>;
-0284 <a href="dispEM.html" class="code" title="function dispEM(string,throwErrors,toList,trimWarnings)">dispEM</a>(EM,throwErrors,model.rxns(model.lb&lt;0 &amp; model.rev==0),trimWarnings);
-0285 
-0286 <span class="comment">%Multiple or no objective functions not allowed in SBML L3V1 FBCv2</span>
-0287 <span class="keyword">if</span> numel(find(model.c))&gt;1
-0288     EM=<span class="string">'Multiple objective functions found. This might be intended, but results in FBCv2 non-compliant SBML file when exported'</span>;
-0289     <a href="dispEM.html" class="code" title="function dispEM(string,throwErrors,toList,trimWarnings)">dispEM</a>(EM,false,model.rxns(find(model.c)),trimWarnings);
-0290 <span class="keyword">elseif</span> ~any(model.c)
-0291     EM=<span class="string">'No objective function found. This might be intended, but results in FBCv2 non-compliant SBML file when exported'</span>;
-0292     <a href="dispEM.html" class="code" title="function dispEM(string,throwErrors,toList,trimWarnings)">dispEM</a>(EM,false);
-0293 <span class="keyword">end</span>
-0294     
-0295 EM=<span class="string">'The following reactions have contradicting bounds:'</span>;
-0296 <a href="dispEM.html" class="code" title="function dispEM(string,throwErrors,toList,trimWarnings)">dispEM</a>(EM,throwErrors,model.rxns(model.lb&gt;model.ub),trimWarnings);
-0297 
-0298 <span class="comment">%Mapping of compartments</span>
-0299 <span class="keyword">if</span> isfield(model,<span class="string">'compOutside'</span>)
-0300     EM=<span class="string">'The following compartments are in &quot;compOutside&quot; but not in &quot;comps&quot;:'</span>;
-0301     <a href="dispEM.html" class="code" title="function dispEM(string,throwErrors,toList,trimWarnings)">dispEM</a>(EM,throwErrors,setdiff(model.compOutside,[{<span class="string">''</span>};model.comps]),trimWarnings);
-0302 <span class="keyword">end</span>
-0303 
-0304 <span class="comment">%Met names which start with number</span>
-0305 I=false(numel(model.metNames),1);
-0306 <span class="keyword">for</span> i=1:numel(model.metNames)
-0307     index=strfind(model.metNames{i},<span class="string">' '</span>);
-0308     <span class="keyword">if</span> any(index)
-0309         <span class="keyword">if</span> any(str2double(model.metNames{i}(1:index(1)-1)))
-0310             I(i)=true;
-0311         <span class="keyword">end</span>
-0312     <span class="keyword">end</span>
-0313 <span class="keyword">end</span>
-0314 EM=<span class="string">'The following metabolite IDs begin with a number directly followed by space:'</span>;
-0315 <a href="dispEM.html" class="code" title="function dispEM(string,throwErrors,toList,trimWarnings)">dispEM</a>(EM,throwErrors,model.mets(I),trimWarnings);
-0316 
-0317 <span class="comment">%Non-parseable composition</span>
-0318 <span class="keyword">if</span> isfield(model,<span class="string">'metFormulas'</span>)
-0319     [~, ~, exitFlag]=<a href="parseFormulas.html" class="code" title="function [elements, useMat, exitFlag, MW]=parseFormulas(formulas, noPolymers,isInchi,ignoreRX)">parseFormulas</a>(model.metFormulas,true,false);
-0320     EM=<span class="string">'The composition for the following metabolites could not be parsed:'</span>;
-0321     <a href="dispEM.html" class="code" title="function dispEM(string,throwErrors,toList,trimWarnings)">dispEM</a>(EM,false,model.mets(exitFlag==-1),trimWarnings);
-0322 <span class="keyword">end</span>
-0323 
-0324 <span class="comment">%Check if there are metabolites with different names but the same MIRIAM</span>
-0325 <span class="comment">%codes</span>
-0326 <span class="keyword">if</span> isfield(model,<span class="string">'metMiriams'</span>)
-0327     miriams=containers.Map();
-0328     <span class="keyword">for</span> i=1:numel(model.mets)
-0329         <span class="keyword">if</span> ~isempty(model.metMiriams{i})
-0330             <span class="comment">%Loop through and add for each miriam</span>
-0331             <span class="keyword">for</span> j=1:numel(model.metMiriams{i}.name)
-0332                 <span class="comment">%Get existing metabolite indexes</span>
-0333                 current=strcat(model.metMiriams{i}.name{j},<span class="string">'/'</span>,model.metMiriams{i}.value{j});
-0334                 <span class="keyword">if</span> isKey(miriams,current)
-0335                     existing=miriams(current);
-0336                 <span class="keyword">else</span>
-0337                     existing=[];
-0338                 <span class="keyword">end</span>
-0339                 miriams(current)=[existing;i];
-0340             <span class="keyword">end</span>
-0341         <span class="keyword">end</span>
-0342     <span class="keyword">end</span>
-0343     
-0344     <span class="comment">%Get all keys</span>
-0345     allMiriams=keys(miriams);
-0346     
-0347     hasMultiple=false(numel(allMiriams),1);
-0348     <span class="keyword">for</span> i=1:numel(allMiriams)
-0349         <span class="keyword">if</span> numel(miriams(allMiriams{i}))&gt;1
-0350             <span class="comment">%Check if they all have the same name</span>
-0351             <span class="keyword">if</span> numel(unique(model.metNames(miriams(allMiriams{i}))))&gt;1
-0352                 <span class="keyword">if</span> ~regexp(allMiriams{i},<span class="string">'^sbo\/SBO:'</span>) <span class="comment">% SBO terms are expected to be multiple</span>
-0353                     hasMultiple(i)=true;
-0354                 <span class="keyword">end</span>                
-0355             <span class="keyword">end</span>
-0356         <span class="keyword">end</span>
-0357     <span class="keyword">end</span>
-0358     
-0359     <span class="comment">%Print output</span>
-0360     EM=<span class="string">'The following MIRIAM strings are associated to more than one unique metabolite name:'</span>;
-0361     <a href="dispEM.html" class="code" title="function dispEM(string,throwErrors,toList,trimWarnings)">dispEM</a>(EM,false,allMiriams(hasMultiple),trimWarnings);
-0362 <span class="keyword">end</span>
-0363 
-0364 <span class="comment">%Check if there are metabolites with different names but the same InChI</span>
-0365 <span class="comment">%codes</span>
-0366 <span class="keyword">if</span> isfield(model,<span class="string">'inchis'</span>)
-0367     inchis=containers.Map();
-0368     <span class="keyword">for</span> i=1:numel(model.mets)
-0369         <span class="keyword">if</span> ~isempty(model.inchis{i})
-0370             <span class="comment">%Get existing metabolite indexes</span>
-0371             <span class="keyword">if</span> isKey(inchis,model.inchis{i})
-0372                 existing=inchis(model.inchis{i});
-0373             <span class="keyword">else</span>
-0374                 existing=[];
-0375             <span class="keyword">end</span>
-0376             inchis(model.inchis{i})=[existing;i];
-0377         <span class="keyword">end</span>
-0378     <span class="keyword">end</span>
-0379     
-0380     <span class="comment">%Get all keys</span>
-0381     allInchis=keys(inchis);
-0382     
-0383     hasMultiple=false(numel(allInchis),1);
-0384     <span class="keyword">for</span> i=1:numel(allInchis)
-0385         <span class="keyword">if</span> numel(inchis(allInchis{i}))&gt;1
-0386             <span class="comment">%Check if they all have the same name</span>
-0387             <span class="keyword">if</span> numel(unique(model.metNames(inchis(allInchis{i}))))&gt;1
-0388                 hasMultiple(i)=true;
-0389             <span class="keyword">end</span>
-0390         <span class="keyword">end</span>
-0391     <span class="keyword">end</span>
-0392     
-0393     <span class="comment">%Print output</span>
-0394     EM=<span class="string">'The following InChI strings are associated to more than one unique metabolite name:'</span>;
-0395     <a href="dispEM.html" class="code" title="function dispEM(string,throwErrors,toList,trimWarnings)">dispEM</a>(EM,false,allInchis(hasMultiple),trimWarnings);
-0396 <span class="keyword">end</span>
-0397 
-0398 <span class="comment">% %Check if there are metabolites with different names but the same SMILES</span>
-0399 <span class="comment">% if isfield(model,'metSmiles')</span>
-0400 <span class="comment">%     metSmiles=containers.Map();</span>
-0401 <span class="comment">%     for i=1:numel(model.mets)</span>
-0402 <span class="comment">%         if ~isempty(model.metSmiles{i})</span>
-0403 <span class="comment">%             %Get existing metabolite indexes</span>
-0404 <span class="comment">%             if isKey(metSmiles,model.metSmiles{i})</span>
-0405 <span class="comment">%                 existing=metSmiles(model.metSmiles{i});</span>
-0406 <span class="comment">%             else</span>
-0407 <span class="comment">%                 existing=[];</span>
-0408 <span class="comment">%             end</span>
-0409 <span class="comment">%             metSmiles(model.metSmiles{i})=[existing;i];</span>
-0410 <span class="comment">%         end</span>
-0411 <span class="comment">%     end</span>
-0412 <span class="comment">%</span>
-0413 <span class="comment">%     %Get all keys</span>
-0414 <span class="comment">%     allmetSmiles=keys(metSmiles);</span>
-0415 <span class="comment">%</span>
-0416 <span class="comment">%     hasMultiple=false(numel(metSmiles),1);</span>
-0417 <span class="comment">%     for i=1:numel(metSmiles)</span>
-0418 <span class="comment">%         if numel(metSmiles(metSmiles{i}))&gt;1</span>
-0419 <span class="comment">%             %Check if they all have the same name</span>
-0420 <span class="comment">%             if numel(unique(model.metNames(metSmiles(allmetSmiles{i}))))&gt;1</span>
-0421 <span class="comment">%                 hasMultiple(i)=true;</span>
-0422 <span class="comment">%             end</span>
-0423 <span class="comment">%         end</span>
-0424 <span class="comment">%     end</span>
-0425 <span class="comment">%</span>
-0426 <span class="comment">%     %Print output</span>
-0427 <span class="comment">%     EM='The following metSmiles strings are associated to more than one unique metabolite name:';</span>
-0428 <span class="comment">%     dispEM(EM,false,allmetSmiles(hasMultiple),trimWarnings);</span>
-0429 <span class="comment">% end</span>
-0430 <span class="keyword">end</span>
-0431 
-0432 <a name="_sub1" href="#_subfunctions" class="code">function I=duplicates(strings)</a>
-0433 I=false(numel(strings),1);
-0434 [J, K]=unique(strings);
-0435 <span class="keyword">if</span> numel(J)~=numel(strings)
-0436     L=1:numel(strings);
-0437     L(K)=[];
-0438     I(L)=true;
-0439 <span class="keyword">end</span>
-0440 <span class="keyword">end</span></pre></div>
-=======
 0123     <span class="keyword">if</span> ~isfield(model,<span class="string">'genes'</span>)
 0124         EM=<span class="string">'If &quot;grRules&quot; field exists, the model should also contain a &quot;genes&quot; field'</span>;
 0125         <a href="dispEM.html" class="code" title="function dispEM(string,throwErrors,toList,trimWarnings)">dispEM</a>(EM,throwErrors);
@@ -623,200 +303,218 @@
 0244     <span class="keyword">end</span>
 0245 <span class="keyword">end</span>
 0246 
-0247 <span class="comment">%Duplicates</span>
-0248 EM=<span class="string">'The following reaction IDs are duplicates:'</span>;
-0249 <a href="dispEM.html" class="code" title="function dispEM(string,throwErrors,toList,trimWarnings)">dispEM</a>(EM,throwErrors,model.rxns(<a href="#_sub1" class="code" title="subfunction I=duplicates(strings)">duplicates</a>(model.rxns)),trimWarnings);
-0250 EM=<span class="string">'The following metabolite IDs are duplicates:'</span>;
-0251 <a href="dispEM.html" class="code" title="function dispEM(string,throwErrors,toList,trimWarnings)">dispEM</a>(EM,throwErrors,model.mets(<a href="#_sub1" class="code" title="subfunction I=duplicates(strings)">duplicates</a>(model.mets)),trimWarnings);
-0252 EM=<span class="string">'The following compartment IDs are duplicates:'</span>;
-0253 <a href="dispEM.html" class="code" title="function dispEM(string,throwErrors,toList,trimWarnings)">dispEM</a>(EM,throwErrors,model.comps(<a href="#_sub1" class="code" title="subfunction I=duplicates(strings)">duplicates</a>(model.comps)),trimWarnings);
-0254 <span class="keyword">if</span> isfield(model,<span class="string">'genes'</span>)
-0255     EM=<span class="string">'The following genes are duplicates:'</span>;
-0256     <a href="dispEM.html" class="code" title="function dispEM(string,throwErrors,toList,trimWarnings)">dispEM</a>(EM,throwErrors,model.genes(<a href="#_sub1" class="code" title="subfunction I=duplicates(strings)">duplicates</a>(model.genes)),trimWarnings);
-0257 <span class="keyword">end</span>
-0258 metInComp=strcat(model.metNames,<span class="string">'['</span>,model.comps(model.metComps),<span class="string">']'</span>);
-0259 EM=<span class="string">'The following metabolites already exist in the same compartment:'</span>;
-0260 <a href="dispEM.html" class="code" title="function dispEM(string,throwErrors,toList,trimWarnings)">dispEM</a>(EM,throwErrors,metInComp(<a href="#_sub1" class="code" title="subfunction I=duplicates(strings)">duplicates</a>(metInComp)),trimWarnings);
-0261 
-0262 <span class="comment">%Elements never used (print only as warnings</span>
-0263 EM=<span class="string">'The following reactions are empty (no involved metabolites):'</span>;
-0264 <a href="dispEM.html" class="code" title="function dispEM(string,throwErrors,toList,trimWarnings)">dispEM</a>(EM,false,model.rxns(~any(model.S,1)),trimWarnings);
-0265 EM=<span class="string">'The following metabolites are never used in a reaction:'</span>;
-0266 <a href="dispEM.html" class="code" title="function dispEM(string,throwErrors,toList,trimWarnings)">dispEM</a>(EM,false,model.mets(~any(model.S,2)),trimWarnings);
-0267 <span class="keyword">if</span> isfield(model,<span class="string">'genes'</span>)
-0268     EM=<span class="string">'The following genes are not associated to a reaction:'</span>;
-0269     <a href="dispEM.html" class="code" title="function dispEM(string,throwErrors,toList,trimWarnings)">dispEM</a>(EM,false,model.genes(~any(model.rxnGeneMat,1)),trimWarnings);
-0270 <span class="keyword">end</span>
-0271 I=true(numel(model.comps),1);
-0272 I(model.metComps)=false;
-0273 EM=<span class="string">'The following compartments contain no metabolites:'</span>;
-0274 <a href="dispEM.html" class="code" title="function dispEM(string,throwErrors,toList,trimWarnings)">dispEM</a>(EM,false,model.comps(I),trimWarnings);
-0275 
-0276 <span class="comment">%Contradicting bounds</span>
-0277 EM=<span class="string">'The following reactions have contradicting bounds:'</span>;
-0278 <a href="dispEM.html" class="code" title="function dispEM(string,throwErrors,toList,trimWarnings)">dispEM</a>(EM,throwErrors,model.rxns(model.lb&gt;model.ub),trimWarnings);
-0279 EM=<span class="string">'The following reactions have bounds contradicting their reversibility:'</span>;
-0280 contradictBound = (model.lb &lt; 0 &amp; model.ub &gt; 0 &amp; model.rev==0) | <span class="keyword">...</span><span class="comment"> % Reversible bounds, irreversible label</span>
-0281                   (model.lb &lt; 0 &amp; model.ub &lt;= 0 &amp; model.rev==1) | <span class="keyword">...</span><span class="comment"> % Negative bounds, reversible label</span>
-0282                   (model.lb &gt;= 0 &amp; model.ub &gt; 0 &amp; model.rev==1); <span class="comment">% Positive bounds, reversible label</span>
-0283 <a href="dispEM.html" class="code" title="function dispEM(string,throwErrors,toList,trimWarnings)">dispEM</a>(EM,throwErrors,model.rxns(contradictBound),trimWarnings);
-0284 
-0285 <span class="comment">%Multiple or no objective functions not allowed in SBML L3V1 FBCv2</span>
-0286 <span class="keyword">if</span> numel(find(model.c))&gt;1
-0287     EM=<span class="string">'Multiple objective functions found. This might be intended, but results in FBCv2 non-compliant SBML file when exported'</span>;
-0288     <a href="dispEM.html" class="code" title="function dispEM(string,throwErrors,toList,trimWarnings)">dispEM</a>(EM,false,model.rxns(find(model.c)),trimWarnings);
-0289 <span class="keyword">elseif</span> ~any(model.c)
-0290     EM=<span class="string">'No objective function found. This might be intended, but results in FBCv2 non-compliant SBML file when exported'</span>;
-0291     <a href="dispEM.html" class="code" title="function dispEM(string,throwErrors,toList,trimWarnings)">dispEM</a>(EM,false);
-0292 <span class="keyword">end</span>
-0293     
-0294 EM=<span class="string">'The following reactions have contradicting bounds:'</span>;
-0295 <a href="dispEM.html" class="code" title="function dispEM(string,throwErrors,toList,trimWarnings)">dispEM</a>(EM,throwErrors,model.rxns(model.lb&gt;model.ub),trimWarnings);
-0296 
-0297 <span class="comment">%Mapping of compartments</span>
-0298 <span class="keyword">if</span> isfield(model,<span class="string">'compOutside'</span>)
-0299     EM=<span class="string">'The following compartments are in &quot;compOutside&quot; but not in &quot;comps&quot;:'</span>;
-0300     <a href="dispEM.html" class="code" title="function dispEM(string,throwErrors,toList,trimWarnings)">dispEM</a>(EM,throwErrors,setdiff(model.compOutside,[{<span class="string">''</span>};model.comps]),trimWarnings);
-0301 <span class="keyword">end</span>
-0302 
-0303 <span class="comment">%Met names which start with number</span>
-0304 I=false(numel(model.metNames),1);
-0305 <span class="keyword">for</span> i=1:numel(model.metNames)
-0306     index=strfind(model.metNames{i},<span class="string">' '</span>);
-0307     <span class="keyword">if</span> any(index)
-0308         <span class="keyword">if</span> any(str2double(model.metNames{i}(1:index(1)-1)))
-0309             I(i)=true;
-0310         <span class="keyword">end</span>
-0311     <span class="keyword">end</span>
-0312 <span class="keyword">end</span>
-0313 EM=<span class="string">'The following metabolite IDs begin with a number directly followed by space:'</span>;
-0314 <a href="dispEM.html" class="code" title="function dispEM(string,throwErrors,toList,trimWarnings)">dispEM</a>(EM,throwErrors,model.mets(I),trimWarnings);
+0247 <span class="comment">%Validate format of ids</span>
+0248 fields={<span class="string">'rxns'</span>;<span class="string">'mets'</span>;<span class="string">'comps'</span>;<span class="string">'genes'</span>};
+0249 fieldNames = {<span class="string">'reaction'</span>;<span class="string">'metabolite'</span>;<span class="string">'compartment'</span>;<span class="string">'gene'</span>};
+0250 <span class="keyword">for</span> i=1:numel(fields)
+0251     <span class="keyword">try</span>
+0252         numIDs = startsWith(model.(fields{i}),digitsPattern(1));
+0253         <span class="keyword">if</span> any(numIDs)
+0254             EM = [<span class="string">'The following '</span> fieldNames{i} <span class="string">' IDs start with a digit, '</span> <span class="keyword">...</span>
+0255                   <span class="string">'which does not comply with SBML specifications. This does '</span><span class="keyword">...</span>
+0256                   <span class="string">'not impact RAVEN functionality, but before exporting the '</span> <span class="keyword">...</span>
+0257                   <span class="string">'model to SBML you should either correct these '</span> <span class="keyword">...</span>
+0258                   <span class="string">'incompatibilities, or you can run exportModel with '</span> <span class="keyword">...</span>
+0259                   <span class="string">'COBRAstyle as true: exportModel(model, ''filename.xml'', true); '</span>];
+0260             <a href="dispEM.html" class="code" title="function dispEM(string,throwErrors,toList,trimWarnings)">dispEM</a>(EM,throwErrors,{model.(fields{i}){numIDs}},trimWarnings);
+0261         <span class="keyword">end</span>
+0262     <span class="keyword">catch</span>
+0263     <span class="keyword">end</span>
+0264 <span class="keyword">end</span>
+0265 
+0266 <span class="comment">%Duplicates</span>
+0267 EM=<span class="string">'The following reaction IDs are duplicates:'</span>;
+0268 <a href="dispEM.html" class="code" title="function dispEM(string,throwErrors,toList,trimWarnings)">dispEM</a>(EM,throwErrors,model.rxns(<a href="#_sub1" class="code" title="subfunction I=duplicates(strings)">duplicates</a>(model.rxns)),trimWarnings);
+0269 EM=<span class="string">'The following metabolite IDs are duplicates:'</span>;
+0270 <a href="dispEM.html" class="code" title="function dispEM(string,throwErrors,toList,trimWarnings)">dispEM</a>(EM,throwErrors,model.mets(<a href="#_sub1" class="code" title="subfunction I=duplicates(strings)">duplicates</a>(model.mets)),trimWarnings);
+0271 EM=<span class="string">'The following compartment IDs are duplicates:'</span>;
+0272 <a href="dispEM.html" class="code" title="function dispEM(string,throwErrors,toList,trimWarnings)">dispEM</a>(EM,throwErrors,model.comps(<a href="#_sub1" class="code" title="subfunction I=duplicates(strings)">duplicates</a>(model.comps)),trimWarnings);
+0273 <span class="keyword">if</span> isfield(model,<span class="string">'genes'</span>)
+0274     EM=<span class="string">'The following genes are duplicates:'</span>;
+0275     <a href="dispEM.html" class="code" title="function dispEM(string,throwErrors,toList,trimWarnings)">dispEM</a>(EM,throwErrors,model.genes(<a href="#_sub1" class="code" title="subfunction I=duplicates(strings)">duplicates</a>(model.genes)),trimWarnings);
+0276 <span class="keyword">end</span>
+0277 metInComp=strcat(model.metNames,<span class="string">'['</span>,model.comps(model.metComps),<span class="string">']'</span>);
+0278 EM=<span class="string">'The following metabolites already exist in the same compartment:'</span>;
+0279 <a href="dispEM.html" class="code" title="function dispEM(string,throwErrors,toList,trimWarnings)">dispEM</a>(EM,throwErrors,metInComp(<a href="#_sub1" class="code" title="subfunction I=duplicates(strings)">duplicates</a>(metInComp)),trimWarnings);
+0280 
+0281 <span class="comment">%Elements never used (print only as warnings</span>
+0282 EM=<span class="string">'The following reactions are empty (no involved metabolites):'</span>;
+0283 <a href="dispEM.html" class="code" title="function dispEM(string,throwErrors,toList,trimWarnings)">dispEM</a>(EM,false,model.rxns(~any(model.S,1)),trimWarnings);
+0284 EM=<span class="string">'The following metabolites are never used in a reaction:'</span>;
+0285 <a href="dispEM.html" class="code" title="function dispEM(string,throwErrors,toList,trimWarnings)">dispEM</a>(EM,false,model.mets(~any(model.S,2)),trimWarnings);
+0286 <span class="keyword">if</span> isfield(model,<span class="string">'genes'</span>)
+0287     EM=<span class="string">'The following genes are not associated to a reaction:'</span>;
+0288     <a href="dispEM.html" class="code" title="function dispEM(string,throwErrors,toList,trimWarnings)">dispEM</a>(EM,false,model.genes(~any(model.rxnGeneMat,1)),trimWarnings);
+0289 <span class="keyword">end</span>
+0290 I=true(numel(model.comps),1);
+0291 I(model.metComps)=false;
+0292 EM=<span class="string">'The following compartments contain no metabolites:'</span>;
+0293 <a href="dispEM.html" class="code" title="function dispEM(string,throwErrors,toList,trimWarnings)">dispEM</a>(EM,false,model.comps(I),trimWarnings);
+0294 
+0295 <span class="comment">%Contradicting bounds</span>
+0296 EM=<span class="string">'The following reactions have contradicting bounds:'</span>;
+0297 <a href="dispEM.html" class="code" title="function dispEM(string,throwErrors,toList,trimWarnings)">dispEM</a>(EM,throwErrors,model.rxns(model.lb&gt;model.ub),trimWarnings);
+0298 EM=<span class="string">'The following reactions have bounds contradicting their reversibility:'</span>;
+0299 contradictBound = (model.lb &lt; 0 &amp; model.ub &gt; 0 &amp; model.rev==0) | <span class="keyword">...</span><span class="comment"> % Reversible bounds, irreversible label</span>
+0300                   (model.lb &lt; 0 &amp; model.ub &lt;= 0 &amp; model.rev==1) | <span class="keyword">...</span><span class="comment"> % Negative bounds, reversible label</span>
+0301                   (model.lb &gt;= 0 &amp; model.ub &gt; 0 &amp; model.rev==1); <span class="comment">% Positive bounds, reversible label</span>
+0302 <a href="dispEM.html" class="code" title="function dispEM(string,throwErrors,toList,trimWarnings)">dispEM</a>(EM,throwErrors,model.rxns(contradictBound),trimWarnings);
+0303 
+0304 <span class="comment">%Multiple or no objective functions not allowed in SBML L3V1 FBCv2</span>
+0305 <span class="keyword">if</span> numel(find(model.c))&gt;1
+0306     EM=<span class="string">'Multiple objective functions found. This might be intended, but results in FBCv2 non-compliant SBML file when exported'</span>;
+0307     <a href="dispEM.html" class="code" title="function dispEM(string,throwErrors,toList,trimWarnings)">dispEM</a>(EM,false,model.rxns(find(model.c)),trimWarnings);
+0308 <span class="keyword">elseif</span> ~any(model.c)
+0309     EM=<span class="string">'No objective function found. This might be intended, but results in FBCv2 non-compliant SBML file when exported'</span>;
+0310     <a href="dispEM.html" class="code" title="function dispEM(string,throwErrors,toList,trimWarnings)">dispEM</a>(EM,false);
+0311 <span class="keyword">end</span>
+0312     
+0313 EM=<span class="string">'The following reactions have contradicting bounds:'</span>;
+0314 <a href="dispEM.html" class="code" title="function dispEM(string,throwErrors,toList,trimWarnings)">dispEM</a>(EM,throwErrors,model.rxns(model.lb&gt;model.ub),trimWarnings);
 0315 
-0316 <span class="comment">%Non-parseable composition</span>
-0317 <span class="keyword">if</span> isfield(model,<span class="string">'metFormulas'</span>)
-0318     [~, ~, exitFlag]=<a href="parseFormulas.html" class="code" title="function [elements, useMat, exitFlag, MW]=parseFormulas(formulas, noPolymers,isInchi,ignoreRX)">parseFormulas</a>(model.metFormulas,true,false);
-0319     EM=<span class="string">'The composition for the following metabolites could not be parsed:'</span>;
-0320     <a href="dispEM.html" class="code" title="function dispEM(string,throwErrors,toList,trimWarnings)">dispEM</a>(EM,false,model.mets(exitFlag==-1),trimWarnings);
-0321 <span class="keyword">end</span>
-0322 
-0323 <span class="comment">%Check if there are metabolites with different names but the same MIRIAM</span>
-0324 <span class="comment">%codes</span>
-0325 <span class="keyword">if</span> isfield(model,<span class="string">'metMiriams'</span>)
-0326     miriams=containers.Map();
-0327     <span class="keyword">for</span> i=1:numel(model.mets)
-0328         <span class="keyword">if</span> ~isempty(model.metMiriams{i})
-0329             <span class="comment">%Loop through and add for each miriam</span>
-0330             <span class="keyword">for</span> j=1:numel(model.metMiriams{i}.name)
-0331                 <span class="comment">%Get existing metabolite indexes</span>
-0332                 current=strcat(model.metMiriams{i}.name{j},<span class="string">'/'</span>,model.metMiriams{i}.value{j});
-0333                 <span class="keyword">if</span> isKey(miriams,current)
-0334                     existing=miriams(current);
-0335                 <span class="keyword">else</span>
-0336                     existing=[];
-0337                 <span class="keyword">end</span>
-0338                 miriams(current)=[existing;i];
-0339             <span class="keyword">end</span>
-0340         <span class="keyword">end</span>
-0341     <span class="keyword">end</span>
-0342     
-0343     <span class="comment">%Get all keys</span>
-0344     allMiriams=keys(miriams);
-0345     
-0346     hasMultiple=false(numel(allMiriams),1);
-0347     <span class="keyword">for</span> i=1:numel(allMiriams)
-0348         <span class="keyword">if</span> numel(miriams(allMiriams{i}))&gt;1
-0349             <span class="comment">%Check if they all have the same name</span>
-0350             <span class="keyword">if</span> numel(unique(model.metNames(miriams(allMiriams{i}))))&gt;1
-0351                 <span class="keyword">if</span> ~regexp(allMiriams{i},<span class="string">'^sbo\/SBO:'</span>) <span class="comment">% SBO terms are expected to be multiple</span>
-0352                     hasMultiple(i)=true;
-0353                 <span class="keyword">end</span>                
-0354             <span class="keyword">end</span>
-0355         <span class="keyword">end</span>
-0356     <span class="keyword">end</span>
-0357     
-0358     <span class="comment">%Print output</span>
-0359     EM=<span class="string">'The following MIRIAM strings are associated to more than one unique metabolite name:'</span>;
-0360     <a href="dispEM.html" class="code" title="function dispEM(string,throwErrors,toList,trimWarnings)">dispEM</a>(EM,false,allMiriams(hasMultiple),trimWarnings);
-0361 <span class="keyword">end</span>
-0362 
-0363 <span class="comment">%Check if there are metabolites with different names but the same InChI</span>
-0364 <span class="comment">%codes</span>
-0365 <span class="keyword">if</span> isfield(model,<span class="string">'inchis'</span>)
-0366     inchis=containers.Map();
-0367     <span class="keyword">for</span> i=1:numel(model.mets)
-0368         <span class="keyword">if</span> ~isempty(model.inchis{i})
-0369             <span class="comment">%Get existing metabolite indexes</span>
-0370             <span class="keyword">if</span> isKey(inchis,model.inchis{i})
-0371                 existing=inchis(model.inchis{i});
-0372             <span class="keyword">else</span>
-0373                 existing=[];
-0374             <span class="keyword">end</span>
-0375             inchis(model.inchis{i})=[existing;i];
-0376         <span class="keyword">end</span>
-0377     <span class="keyword">end</span>
-0378     
-0379     <span class="comment">%Get all keys</span>
-0380     allInchis=keys(inchis);
-0381     
-0382     hasMultiple=false(numel(allInchis),1);
-0383     <span class="keyword">for</span> i=1:numel(allInchis)
-0384         <span class="keyword">if</span> numel(inchis(allInchis{i}))&gt;1
-0385             <span class="comment">%Check if they all have the same name</span>
-0386             <span class="keyword">if</span> numel(unique(model.metNames(inchis(allInchis{i}))))&gt;1
-0387                 hasMultiple(i)=true;
-0388             <span class="keyword">end</span>
-0389         <span class="keyword">end</span>
-0390     <span class="keyword">end</span>
-0391     
-0392     <span class="comment">%Print output</span>
-0393     EM=<span class="string">'The following InChI strings are associated to more than one unique metabolite name:'</span>;
-0394     <a href="dispEM.html" class="code" title="function dispEM(string,throwErrors,toList,trimWarnings)">dispEM</a>(EM,false,allInchis(hasMultiple),trimWarnings);
-0395 <span class="keyword">end</span>
-0396 
-0397 <span class="comment">% %Check if there are metabolites with different names but the same SMILES</span>
-0398 <span class="comment">% if isfield(model,'metSmiles')</span>
-0399 <span class="comment">%     metSmiles=containers.Map();</span>
-0400 <span class="comment">%     for i=1:numel(model.mets)</span>
-0401 <span class="comment">%         if ~isempty(model.metSmiles{i})</span>
-0402 <span class="comment">%             %Get existing metabolite indexes</span>
-0403 <span class="comment">%             if isKey(metSmiles,model.metSmiles{i})</span>
-0404 <span class="comment">%                 existing=metSmiles(model.metSmiles{i});</span>
-0405 <span class="comment">%             else</span>
-0406 <span class="comment">%                 existing=[];</span>
-0407 <span class="comment">%             end</span>
-0408 <span class="comment">%             metSmiles(model.metSmiles{i})=[existing;i];</span>
-0409 <span class="comment">%         end</span>
-0410 <span class="comment">%     end</span>
-0411 <span class="comment">%</span>
-0412 <span class="comment">%     %Get all keys</span>
-0413 <span class="comment">%     allmetSmiles=keys(metSmiles);</span>
-0414 <span class="comment">%</span>
-0415 <span class="comment">%     hasMultiple=false(numel(metSmiles),1);</span>
-0416 <span class="comment">%     for i=1:numel(metSmiles)</span>
-0417 <span class="comment">%         if numel(metSmiles(metSmiles{i}))&gt;1</span>
-0418 <span class="comment">%             %Check if they all have the same name</span>
-0419 <span class="comment">%             if numel(unique(model.metNames(metSmiles(allmetSmiles{i}))))&gt;1</span>
-0420 <span class="comment">%                 hasMultiple(i)=true;</span>
-0421 <span class="comment">%             end</span>
-0422 <span class="comment">%         end</span>
-0423 <span class="comment">%     end</span>
-0424 <span class="comment">%</span>
-0425 <span class="comment">%     %Print output</span>
-0426 <span class="comment">%     EM='The following metSmiles strings are associated to more than one unique metabolite name:';</span>
-0427 <span class="comment">%     dispEM(EM,false,allmetSmiles(hasMultiple),trimWarnings);</span>
-0428 <span class="comment">% end</span>
-0429 <span class="keyword">end</span>
-0430 
-0431 <a name="_sub1" href="#_subfunctions" class="code">function I=duplicates(strings)</a>
-0432 I=false(numel(strings),1);
-0433 [J, K]=unique(strings);
-0434 <span class="keyword">if</span> numel(J)~=numel(strings)
-0435     L=1:numel(strings);
-0436     L(K)=[];
-0437     I(L)=true;
-0438 <span class="keyword">end</span>
-0439 <span class="keyword">end</span></pre></div>
->>>>>>> 1fac621c
+0316 <span class="comment">%Mapping of compartments</span>
+0317 <span class="keyword">if</span> isfield(model,<span class="string">'compOutside'</span>)
+0318     EM=<span class="string">'The following compartments are in &quot;compOutside&quot; but not in &quot;comps&quot;:'</span>;
+0319     <a href="dispEM.html" class="code" title="function dispEM(string,throwErrors,toList,trimWarnings)">dispEM</a>(EM,throwErrors,setdiff(model.compOutside,[{<span class="string">''</span>};model.comps]),trimWarnings);
+0320 <span class="keyword">end</span>
+0321 
+0322 <span class="comment">%Met names which start with number</span>
+0323 I=false(numel(model.metNames),1);
+0324 <span class="keyword">for</span> i=1:numel(model.metNames)
+0325     index=strfind(model.metNames{i},<span class="string">' '</span>);
+0326     <span class="keyword">if</span> any(index)
+0327         <span class="keyword">if</span> any(str2double(model.metNames{i}(1:index(1)-1)))
+0328             I(i)=true;
+0329         <span class="keyword">end</span>
+0330     <span class="keyword">end</span>
+0331 <span class="keyword">end</span>
+0332 EM=<span class="string">'The following metabolite IDs begin with a number directly followed by space:'</span>;
+0333 <a href="dispEM.html" class="code" title="function dispEM(string,throwErrors,toList,trimWarnings)">dispEM</a>(EM,throwErrors,model.mets(I),trimWarnings);
+0334 
+0335 <span class="comment">%Non-parseable composition</span>
+0336 <span class="keyword">if</span> isfield(model,<span class="string">'metFormulas'</span>)
+0337     [~, ~, exitFlag]=<a href="parseFormulas.html" class="code" title="function [elements, useMat, exitFlag, MW]=parseFormulas(formulas, noPolymers,isInchi,ignoreRX)">parseFormulas</a>(model.metFormulas,true,false);
+0338     EM=<span class="string">'The composition for the following metabolites could not be parsed:'</span>;
+0339     <a href="dispEM.html" class="code" title="function dispEM(string,throwErrors,toList,trimWarnings)">dispEM</a>(EM,false,model.mets(exitFlag==-1),trimWarnings);
+0340 <span class="keyword">end</span>
+0341 
+0342 <span class="comment">%Check if there are metabolites with different names but the same MIRIAM</span>
+0343 <span class="comment">%codes</span>
+0344 <span class="keyword">if</span> isfield(model,<span class="string">'metMiriams'</span>)
+0345     miriams=containers.Map();
+0346     <span class="keyword">for</span> i=1:numel(model.mets)
+0347         <span class="keyword">if</span> ~isempty(model.metMiriams{i})
+0348             <span class="comment">%Loop through and add for each miriam</span>
+0349             <span class="keyword">for</span> j=1:numel(model.metMiriams{i}.name)
+0350                 <span class="comment">%Get existing metabolite indexes</span>
+0351                 current=strcat(model.metMiriams{i}.name{j},<span class="string">'/'</span>,model.metMiriams{i}.value{j});
+0352                 <span class="keyword">if</span> isKey(miriams,current)
+0353                     existing=miriams(current);
+0354                 <span class="keyword">else</span>
+0355                     existing=[];
+0356                 <span class="keyword">end</span>
+0357                 miriams(current)=[existing;i];
+0358             <span class="keyword">end</span>
+0359         <span class="keyword">end</span>
+0360     <span class="keyword">end</span>
+0361     
+0362     <span class="comment">%Get all keys</span>
+0363     allMiriams=keys(miriams);
+0364     
+0365     hasMultiple=false(numel(allMiriams),1);
+0366     <span class="keyword">for</span> i=1:numel(allMiriams)
+0367         <span class="keyword">if</span> numel(miriams(allMiriams{i}))&gt;1
+0368             <span class="comment">%Check if they all have the same name</span>
+0369             <span class="keyword">if</span> numel(unique(model.metNames(miriams(allMiriams{i}))))&gt;1
+0370                 <span class="keyword">if</span> ~regexp(allMiriams{i},<span class="string">'^sbo\/SBO:'</span>) <span class="comment">% SBO terms are expected to be multiple</span>
+0371                     hasMultiple(i)=true;
+0372                 <span class="keyword">end</span>                
+0373             <span class="keyword">end</span>
+0374         <span class="keyword">end</span>
+0375     <span class="keyword">end</span>
+0376     
+0377     <span class="comment">%Print output</span>
+0378     EM=<span class="string">'The following MIRIAM strings are associated to more than one unique metabolite name:'</span>;
+0379     <a href="dispEM.html" class="code" title="function dispEM(string,throwErrors,toList,trimWarnings)">dispEM</a>(EM,false,allMiriams(hasMultiple),trimWarnings);
+0380 <span class="keyword">end</span>
+0381 
+0382 <span class="comment">%Check if there are metabolites with different names but the same InChI</span>
+0383 <span class="comment">%codes</span>
+0384 <span class="keyword">if</span> isfield(model,<span class="string">'inchis'</span>)
+0385     inchis=containers.Map();
+0386     <span class="keyword">for</span> i=1:numel(model.mets)
+0387         <span class="keyword">if</span> ~isempty(model.inchis{i})
+0388             <span class="comment">%Get existing metabolite indexes</span>
+0389             <span class="keyword">if</span> isKey(inchis,model.inchis{i})
+0390                 existing=inchis(model.inchis{i});
+0391             <span class="keyword">else</span>
+0392                 existing=[];
+0393             <span class="keyword">end</span>
+0394             inchis(model.inchis{i})=[existing;i];
+0395         <span class="keyword">end</span>
+0396     <span class="keyword">end</span>
+0397     
+0398     <span class="comment">%Get all keys</span>
+0399     allInchis=keys(inchis);
+0400     
+0401     hasMultiple=false(numel(allInchis),1);
+0402     <span class="keyword">for</span> i=1:numel(allInchis)
+0403         <span class="keyword">if</span> numel(inchis(allInchis{i}))&gt;1
+0404             <span class="comment">%Check if they all have the same name</span>
+0405             <span class="keyword">if</span> numel(unique(model.metNames(inchis(allInchis{i}))))&gt;1
+0406                 hasMultiple(i)=true;
+0407             <span class="keyword">end</span>
+0408         <span class="keyword">end</span>
+0409     <span class="keyword">end</span>
+0410     
+0411     <span class="comment">%Print output</span>
+0412     EM=<span class="string">'The following InChI strings are associated to more than one unique metabolite name:'</span>;
+0413     <a href="dispEM.html" class="code" title="function dispEM(string,throwErrors,toList,trimWarnings)">dispEM</a>(EM,false,allInchis(hasMultiple),trimWarnings);
+0414 <span class="keyword">end</span>
+0415 
+0416 <span class="comment">% %Check if there are metabolites with different names but the same SMILES</span>
+0417 <span class="comment">% if isfield(model,'metSmiles')</span>
+0418 <span class="comment">%     metSmiles=containers.Map();</span>
+0419 <span class="comment">%     for i=1:numel(model.mets)</span>
+0420 <span class="comment">%         if ~isempty(model.metSmiles{i})</span>
+0421 <span class="comment">%             %Get existing metabolite indexes</span>
+0422 <span class="comment">%             if isKey(metSmiles,model.metSmiles{i})</span>
+0423 <span class="comment">%                 existing=metSmiles(model.metSmiles{i});</span>
+0424 <span class="comment">%             else</span>
+0425 <span class="comment">%                 existing=[];</span>
+0426 <span class="comment">%             end</span>
+0427 <span class="comment">%             metSmiles(model.metSmiles{i})=[existing;i];</span>
+0428 <span class="comment">%         end</span>
+0429 <span class="comment">%     end</span>
+0430 <span class="comment">%</span>
+0431 <span class="comment">%     %Get all keys</span>
+0432 <span class="comment">%     allmetSmiles=keys(metSmiles);</span>
+0433 <span class="comment">%</span>
+0434 <span class="comment">%     hasMultiple=false(numel(metSmiles),1);</span>
+0435 <span class="comment">%     for i=1:numel(metSmiles)</span>
+0436 <span class="comment">%         if numel(metSmiles(metSmiles{i}))&gt;1</span>
+0437 <span class="comment">%             %Check if they all have the same name</span>
+0438 <span class="comment">%             if numel(unique(model.metNames(metSmiles(allmetSmiles{i}))))&gt;1</span>
+0439 <span class="comment">%                 hasMultiple(i)=true;</span>
+0440 <span class="comment">%             end</span>
+0441 <span class="comment">%         end</span>
+0442 <span class="comment">%     end</span>
+0443 <span class="comment">%</span>
+0444 <span class="comment">%     %Print output</span>
+0445 <span class="comment">%     EM='The following metSmiles strings are associated to more than one unique metabolite name:';</span>
+0446 <span class="comment">%     dispEM(EM,false,allmetSmiles(hasMultiple),trimWarnings);</span>
+0447 <span class="comment">% end</span>
+0448 <span class="keyword">end</span>
+0449 
+0450 <a name="_sub1" href="#_subfunctions" class="code">function I=duplicates(strings)</a>
+0451 I=false(numel(strings),1);
+0452 [J, K]=unique(strings);
+0453 <span class="keyword">if</span> numel(J)~=numel(strings)
+0454     L=1:numel(strings);
+0455     L(K)=[];
+0456     I(L)=true;
+0457 <span class="keyword">end</span>
+0458 <span class="keyword">end</span></pre></div>
 <hr><address>Generated by <strong><a href="http://www.artefact.tk/software/matlab/m2html/" title="Matlab Documentation in HTML">m2html</a></strong> &copy; 2005</address>
 </body>
 </html>