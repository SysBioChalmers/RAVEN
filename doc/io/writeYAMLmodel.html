<!DOCTYPE HTML PUBLIC "-//W3C//DTD HTML 4.01 Transitional//EN"
                "http://www.w3.org/TR/REC-html40/loose.dtd">
<html>
<head>
  <title>Description of writeYAMLmodel</title>
  <meta name="keywords" content="writeYAMLmodel">
  <meta name="description" content="writeYAMLmodel">
  <meta http-equiv="Content-Type" content="text/html; charset=iso-8859-1">
  <meta name="generator" content="m2html v1.5 &copy; 2003-2005 Guillaume Flandin">
  <meta name="robots" content="index, follow">
  <link type="text/css" rel="stylesheet" href="../m2html.css">
</head>
<body>
<a name="_top"></a>
<div><a href="../index.html">Home</a> &gt;  <a href="index.html">io</a> &gt; writeYAMLmodel.m</div>

<!--<table width="100%"><tr><td align="left"><a href="../index.html"><img alt="<" border="0" src="../left.png">&nbsp;Master index</a></td>
<td align="right"><a href="index.html">Index for io&nbsp;<img alt=">" border="0" src="../right.png"></a></td></tr></table>-->

<h1>writeYAMLmodel
</h1>

<h2><a name="_name"></a>PURPOSE <a href="#_top"><img alt="^" border="0" src="../up.png"></a></h2>
<div class="box"><strong>writeYAMLmodel</strong></div>

<h2><a name="_synopsis"></a>SYNOPSIS <a href="#_top"><img alt="^" border="0" src="../up.png"></a></h2>
<div class="box"><strong>function writeYAMLmodel(model,name,preserveQuotes,sortIds) </strong></div>

<h2><a name="_description"></a>DESCRIPTION <a href="#_top"><img alt="^" border="0" src="../up.png"></a></h2>
<div class="fragment"><pre class="comment"> writeYAMLmodel
   Writes a yaml file matching (roughly) the cobrapy yaml structure

   model           a model structure
   name            name that the file will have
   preserveQuotes  if quotes should be preserved for strings
                   (logical, default=true)
   sortIds         if metabolites, reactions, genes and compartments
                   should be sorted alphabetically by their identifier,
                   otherwise they are kept in their original order
                   (logical, default=false)
   

   Usage: writeYAMLmodel(model,name,preserveQuotes,sortIds)</pre></div>

<!-- crossreference -->
<h2><a name="_cross"></a>CROSS-REFERENCE INFORMATION <a href="#_top"><img alt="^" border="0" src="../up.png"></a></h2>
This function calls:
<ul style="list-style-image:url(../matlabicon.gif)">
<li><a href="sortIdentifiers.html" class="code" title="function newModel = sortIdentifiers(model)">sortIdentifiers</a>	exportModel</li></ul>
This function is called by:
<ul style="list-style-image:url(../matlabicon.gif)">
<li><a href="exportForGit.html" class="code" title="function out=exportForGit(model,prefix,path,formats,mainBranchFlag,subDirs,cobraText)">exportForGit</a>	exportForGit</li></ul>
<!-- crossreference -->

<h2><a name="_subfunctions"></a>SUBFUNCTIONS <a href="#_top"><img alt="^" border="0" src="../up.png"></a></h2>
<ul style="list-style-image:url(../matlabicon.gif)">
<li><a href="#_sub1" class="code">function writeField(model,fid,fieldName,type,pos,name,preserveQuotes)</a></li><li><a href="#_sub2" class="code">function writeMetadata(model,fid)</a></li></ul>

<h2><a name="_source"></a>SOURCE CODE <a href="#_top"><img alt="^" border="0" src="../up.png"></a></h2>
<div class="fragment"><pre>0001 <a name="_sub0" href="#_subfunctions" class="code">function writeYAMLmodel(model,name,preserveQuotes,sortIds)</a>
0002 <span class="comment">% writeYAMLmodel</span>
0003 <span class="comment">%   Writes a yaml file matching (roughly) the cobrapy yaml structure</span>
0004 <span class="comment">%</span>
0005 <span class="comment">%   model           a model structure</span>
0006 <span class="comment">%   name            name that the file will have</span>
0007 <span class="comment">%   preserveQuotes  if quotes should be preserved for strings</span>
0008 <span class="comment">%                   (logical, default=true)</span>
0009 <span class="comment">%   sortIds         if metabolites, reactions, genes and compartments</span>
0010 <span class="comment">%                   should be sorted alphabetically by their identifier,</span>
0011 <span class="comment">%                   otherwise they are kept in their original order</span>
0012 <span class="comment">%                   (logical, default=false)</span>
0013 <span class="comment">%</span>
0014 <span class="comment">%</span>
0015 <span class="comment">%   Usage: writeYAMLmodel(model,name,preserveQuotes,sortIds)</span>
0016 name=char(name);
0017 
0018 <span class="keyword">if</span> nargin &lt; 3
0019     preserveQuotes = true;
0020 <span class="keyword">end</span>
0021 <span class="keyword">if</span> nargin &lt; 4
0022     sortIds = false;
0023 <span class="keyword">end</span>
0024 <span class="keyword">if</span> ~endsWith(name,{<span class="string">'.yml'</span>,<span class="string">'.yaml'</span>})
0025     name = strcat(name,<span class="string">'.yml'</span>);
0026 <span class="keyword">end</span>
0027 
0028 <span class="comment">%Check that model is in RAVEN format:</span>
0029 <span class="keyword">if</span> isfield(model,<span class="string">'rules'</span>)
0030     model = ravenCobraWrapper(model);
0031 <span class="keyword">end</span>
0032 
0033 <span class="comment">%Sort identifiers alphabetically</span>
0034 <span class="keyword">if</span> sortIds == true
0035     model = <a href="sortIdentifiers.html" class="code" title="function newModel = sortIdentifiers(model)">sortIdentifiers</a>(model);
0036 <span class="keyword">end</span>
0037 
0038 <span class="comment">%Simplify Miriam fields:</span>
0039 <span class="keyword">if</span> isfield(model,<span class="string">'metMiriams'</span>)
0040     [model.newMetMiriams,model.newMetMiriamNames]   = extractMiriam(model.metMiriams);
0041 <span class="keyword">end</span>
0042 <span class="keyword">if</span> isfield(model,<span class="string">'rxnMiriams'</span>)
0043     [model.newRxnMiriams,model.newRxnMiriamNames]   = extractMiriam(model.rxnMiriams);
0044 <span class="keyword">end</span>
0045 <span class="keyword">if</span> isfield(model,<span class="string">'geneMiriams'</span>)
0046     [model.newGeneMiriams,model.newGeneMiriamNames] = extractMiriam(model.geneMiriams);
0047 <span class="keyword">end</span>
0048 <span class="keyword">if</span> isfield(model,<span class="string">'compMiriams'</span>)
0049     [model.newCompMiriams,model.newCompMiriamNames] = extractMiriam(model.compMiriams);
0050 <span class="keyword">end</span>
0051 
0052 <span class="comment">%Open file:</span>
0053 fid = fopen(name,<span class="string">'wt'</span>);
0054 fprintf(fid,<span class="string">'---\n!!omap\n'</span>);
0055 
0056 <span class="comment">%Insert file header (metadata)</span>
0057 <a href="#_sub2" class="code" title="subfunction writeMetadata(model,fid)">writeMetadata</a>(model,fid);
0058 
0059 <span class="comment">%Metabolites:</span>
0060 fprintf(fid,<span class="string">'- metabolites:\n'</span>);
0061 <span class="keyword">for</span> i = 1:length(model.mets)
0062     fprintf(fid,<span class="string">'    - !!omap\n'</span>);
0063     <a href="#_sub1" class="code" title="subfunction writeField(model,fid,fieldName,type,pos,name,preserveQuotes)">writeField</a>(model, fid, <span class="string">'mets'</span>,        <span class="string">'txt'</span>, i, <span class="string">'  - id'</span>,          preserveQuotes)
0064     <a href="#_sub1" class="code" title="subfunction writeField(model,fid,fieldName,type,pos,name,preserveQuotes)">writeField</a>(model, fid, <span class="string">'metNames'</span>,    <span class="string">'txt'</span>, i, <span class="string">'  - name'</span>,        preserveQuotes)
0065     <a href="#_sub1" class="code" title="subfunction writeField(model,fid,fieldName,type,pos,name,preserveQuotes)">writeField</a>(model, fid, <span class="string">'metComps'</span>,    <span class="string">'txt'</span>, i, <span class="string">'  - compartment'</span>, preserveQuotes)
0066     <a href="#_sub1" class="code" title="subfunction writeField(model,fid,fieldName,type,pos,name,preserveQuotes)">writeField</a>(model, fid, <span class="string">'metFormulas'</span>, <span class="string">'txt'</span>, i, <span class="string">'  - formula'</span>,     preserveQuotes)
0067     <a href="#_sub1" class="code" title="subfunction writeField(model,fid,fieldName,type,pos,name,preserveQuotes)">writeField</a>(model, fid, <span class="string">'metCharges'</span>,  <span class="string">'num'</span>, i, <span class="string">'  - charge'</span>,      preserveQuotes)
0068     <a href="#_sub1" class="code" title="subfunction writeField(model,fid,fieldName,type,pos,name,preserveQuotes)">writeField</a>(model, fid, <span class="string">'inchis'</span>,      <span class="string">'txt'</span>, i, <span class="string">'  - inchis'</span>,      preserveQuotes)
<<<<<<< HEAD
0069     <a href="#_sub1" class="code" title="subfunction writeField(model,fid,fieldName,type,pos,name,preserveQuotes)">writeField</a>(model, fid, <span class="string">'metSmiles'</span>,   <span class="string">'txt'</span>, i, <span class="string">'  - smiles'</span>,      preserveQuotes)
0070     <a href="#_sub1" class="code" title="subfunction writeField(model,fid,fieldName,type,pos,name,preserveQuotes)">writeField</a>(model, fid, <span class="string">'metMiriams'</span>,  <span class="string">'txt'</span>, i, <span class="string">'  - annotation'</span>,  preserveQuotes)
0071     <a href="#_sub1" class="code" title="subfunction writeField(model,fid,fieldName,type,pos,name,preserveQuotes)">writeField</a>(model, fid, <span class="string">'metFrom'</span>,     <span class="string">'txt'</span>, i, <span class="string">'  - metFrom'</span>,     preserveQuotes)
0072 <span class="keyword">end</span>
0073 
0074 <span class="comment">%Reactions:</span>
0075 fprintf(fid,<span class="string">'- reactions:\n'</span>);
0076 <span class="keyword">for</span> i = 1:length(model.rxns)
0077     fprintf(fid,<span class="string">'    - !!omap\n'</span>);
0078     <a href="#_sub1" class="code" title="subfunction writeField(model,fid,fieldName,type,pos,name,preserveQuotes)">writeField</a>(model, fid, <span class="string">'rxns'</span>,                 <span class="string">'txt'</span>, i, <span class="string">'  - id'</span>,                    preserveQuotes)
0079     <a href="#_sub1" class="code" title="subfunction writeField(model,fid,fieldName,type,pos,name,preserveQuotes)">writeField</a>(model, fid, <span class="string">'rxnNames'</span>,             <span class="string">'txt'</span>, i, <span class="string">'  - name'</span>,                  preserveQuotes)
0080     <a href="#_sub1" class="code" title="subfunction writeField(model,fid,fieldName,type,pos,name,preserveQuotes)">writeField</a>(model, fid, <span class="string">'S'</span>,                    <span class="string">'txt'</span>, i, <span class="string">'  - metabolites'</span>,           preserveQuotes)
0081     <a href="#_sub1" class="code" title="subfunction writeField(model,fid,fieldName,type,pos,name,preserveQuotes)">writeField</a>(model, fid, <span class="string">'lb'</span>,                   <span class="string">'num'</span>, i, <span class="string">'  - lower_bound'</span>,           preserveQuotes)
0082     <a href="#_sub1" class="code" title="subfunction writeField(model,fid,fieldName,type,pos,name,preserveQuotes)">writeField</a>(model, fid, <span class="string">'ub'</span>,                   <span class="string">'num'</span>, i, <span class="string">'  - upper_bound'</span>,           preserveQuotes)
0083     <a href="#_sub1" class="code" title="subfunction writeField(model,fid,fieldName,type,pos,name,preserveQuotes)">writeField</a>(model, fid, <span class="string">'grRules'</span>,              <span class="string">'txt'</span>, i, <span class="string">'  - gene_reaction_rule'</span>,    preserveQuotes)
0084     <a href="#_sub1" class="code" title="subfunction writeField(model,fid,fieldName,type,pos,name,preserveQuotes)">writeField</a>(model, fid, <span class="string">'rxnFrom'</span>,              <span class="string">'txt'</span>, i, <span class="string">'  - rxnFrom'</span>,               preserveQuotes)
0085     <span class="keyword">if</span> model.c(i)~=0
0086         <a href="#_sub1" class="code" title="subfunction writeField(model,fid,fieldName,type,pos,name,preserveQuotes)">writeField</a>(model, fid, <span class="string">'c'</span>,                    <span class="string">'num'</span>, i, <span class="string">'  - objective_coefficient'</span>, preserveQuotes)    
0087     <span class="keyword">end</span>
0088     <a href="#_sub1" class="code" title="subfunction writeField(model,fid,fieldName,type,pos,name,preserveQuotes)">writeField</a>(model, fid, <span class="string">'eccodes'</span>,              <span class="string">'txt'</span>, i, <span class="string">'  - eccodes'</span>,               preserveQuotes)
0089     <a href="#_sub1" class="code" title="subfunction writeField(model,fid,fieldName,type,pos,name,preserveQuotes)">writeField</a>(model, fid, <span class="string">'rxnReferences'</span>,        <span class="string">'txt'</span>, i, <span class="string">'  - references'</span>,            preserveQuotes)
0090     <a href="#_sub1" class="code" title="subfunction writeField(model,fid,fieldName,type,pos,name,preserveQuotes)">writeField</a>(model, fid, <span class="string">'subSystems'</span>,           <span class="string">'txt'</span>, i, <span class="string">'  - subsystem'</span>,             preserveQuotes)
0091     <a href="#_sub1" class="code" title="subfunction writeField(model,fid,fieldName,type,pos,name,preserveQuotes)">writeField</a>(model, fid, <span class="string">'rxnMiriams'</span>,           <span class="string">'txt'</span>, i, <span class="string">'  - annotation'</span>,            preserveQuotes)
0092     <a href="#_sub1" class="code" title="subfunction writeField(model,fid,fieldName,type,pos,name,preserveQuotes)">writeField</a>(model, fid, <span class="string">'rxnConfidenceScores'</span>,  <span class="string">'num'</span>, i, <span class="string">'  - confidence_score'</span>,      preserveQuotes)
0093     <a href="#_sub1" class="code" title="subfunction writeField(model,fid,fieldName,type,pos,name,preserveQuotes)">writeField</a>(model, fid, <span class="string">'rxnNotes'</span>,             <span class="string">'txt'</span>, i, <span class="string">'  - rxnNotes'</span>,              preserveQuotes)
0094 <span class="keyword">end</span>
0095 
0096 <span class="comment">%Genes:</span>
0097 fprintf(fid,<span class="string">'- genes:\n'</span>);
0098 <span class="keyword">for</span> i = 1:length(model.genes)
0099     fprintf(fid,<span class="string">'    - !!omap\n'</span>);
0100     <a href="#_sub1" class="code" title="subfunction writeField(model,fid,fieldName,type,pos,name,preserveQuotes)">writeField</a>(model, fid, <span class="string">'genes'</span>,          <span class="string">'txt'</span>, i, <span class="string">'  - id'</span>,         preserveQuotes)
0101     <a href="#_sub1" class="code" title="subfunction writeField(model,fid,fieldName,type,pos,name,preserveQuotes)">writeField</a>(model, fid, <span class="string">'geneShortNames'</span>, <span class="string">'txt'</span>, i, <span class="string">'  - name'</span>,       preserveQuotes)
0102     <a href="#_sub1" class="code" title="subfunction writeField(model,fid,fieldName,type,pos,name,preserveQuotes)">writeField</a>(model, fid, <span class="string">'geneMiriams'</span>,    <span class="string">'txt'</span>, i, <span class="string">'  - annotation'</span>, preserveQuotes)
0103 <span class="keyword">end</span>
0104 
0105 <span class="comment">%Compartments:</span>
0106 fprintf(fid,<span class="string">'- compartments: !!omap\n'</span>);
0107 <span class="keyword">for</span> i = 1:length(model.comps)
0108     <a href="#_sub1" class="code" title="subfunction writeField(model,fid,fieldName,type,pos,name,preserveQuotes)">writeField</a>(model, fid, <span class="string">'compNames'</span>,   <span class="string">'txt'</span>, i, [<span class="string">'- '</span> model.comps{i}], preserveQuotes)
0109     <a href="#_sub1" class="code" title="subfunction writeField(model,fid,fieldName,type,pos,name,preserveQuotes)">writeField</a>(model, fid, <span class="string">'compMiriams'</span>, <span class="string">'txt'</span>, i, <span class="string">'- annotation'</span>,             preserveQuotes)
0110 <span class="keyword">end</span>
0111 
0112 <span class="comment">%Close file:</span>
0113 fclose(fid);
0114 
0115 <span class="keyword">end</span>
0116 
0117 <a name="_sub1" href="#_subfunctions" class="code">function writeField(model,fid,fieldName,type,pos,name,preserveQuotes)</a>
0118 <span class="comment">%Writes a new line in the yaml file if the field exists and the field is</span>
0119 <span class="comment">%not empty at the correspoinding position. It's recursive for some fields</span>
0120 <span class="comment">%(metMiriams, rxnMiriams, and S)</span>
0121 
0122 <span class="keyword">if</span> isfield(model,fieldName)
0123     <span class="keyword">if</span> strcmp(fieldName,<span class="string">'metComps'</span>)
0124         <span class="comment">%metComps: write full name</span>
0125         fieldName = <span class="string">'comps'</span>;
0126         pos       = model.metComps(pos);
0127     <span class="keyword">end</span>
0128     
0129     field = eval([<span class="string">'model.'</span> fieldName]);
0130     
0131     <span class="keyword">if</span> strcmp(fieldName,<span class="string">'metMiriams'</span>)
0132         <span class="keyword">if</span> ~isempty(model.metMiriams{pos})
0133             fprintf(fid,[<span class="string">'    '</span> name <span class="string">': !!omap\n'</span>]);
0134             <span class="keyword">for</span> i=1:size(model.newMetMiriams,2)
0135                 <span class="comment">%'i' represents the different miriam names, e.g.</span>
0136                 <span class="comment">%kegg.compound or chebi</span>
0137                 <span class="keyword">if</span> ~isempty(model.newMetMiriams{pos,i})
0138                     <span class="comment">%As during the following writeField call the value of</span>
0139                     <span class="comment">%'i' would be lost, it is temporarily concatenated to</span>
0140                     <span class="comment">%'name' parameter, which will be edited later</span>
0141                     <a href="#_sub1" class="code" title="subfunction writeField(model,fid,fieldName,type,pos,name,preserveQuotes)">writeField</a>(model, fid, <span class="string">'newMetMiriams'</span>, <span class="string">'txt'</span>, pos, [<span class="string">'      - '</span> model.newMetMiriamNames{i} <span class="string">'_'</span> num2str(i)], preserveQuotes)
0142                 <span class="keyword">end</span>
0143             <span class="keyword">end</span>
0144         <span class="keyword">end</span>
0145         
0146     <span class="keyword">elseif</span> strcmp(fieldName,<span class="string">'rxnMiriams'</span>)
0147         <span class="keyword">if</span> ~isempty(model.rxnMiriams{pos})
0148             fprintf(fid,[<span class="string">'    '</span> name <span class="string">': !!omap\n'</span>]);
0149             <span class="keyword">for</span> i=1:size(model.newRxnMiriams,2)
0150                 <span class="keyword">if</span> ~isempty(model.newRxnMiriams{pos,i})
0151                     <a href="#_sub1" class="code" title="subfunction writeField(model,fid,fieldName,type,pos,name,preserveQuotes)">writeField</a>(model, fid, <span class="string">'newRxnMiriams'</span>, <span class="string">'txt'</span>, pos, [<span class="string">'      - '</span> model.newRxnMiriamNames{i} <span class="string">'_'</span> num2str(i)], preserveQuotes)
0152                 <span class="keyword">end</span>
0153             <span class="keyword">end</span>
0154         <span class="keyword">end</span>
0155         
0156     <span class="keyword">elseif</span> strcmp(fieldName,<span class="string">'geneMiriams'</span>)
0157         <span class="keyword">if</span> ~isempty(model.geneMiriams{pos})
0158             fprintf(fid,[<span class="string">'    '</span> name <span class="string">': !!omap\n'</span>]);
0159             <span class="keyword">for</span> i=1:size(model.newGeneMiriams,2)
0160                 <span class="keyword">if</span> ~isempty(model.newGeneMiriams{pos,i})
0161                     <a href="#_sub1" class="code" title="subfunction writeField(model,fid,fieldName,type,pos,name,preserveQuotes)">writeField</a>(model, fid, <span class="string">'newGeneMiriams'</span>, <span class="string">'txt'</span>, pos, [<span class="string">'      - '</span> model.newGeneMiriamNames{i} <span class="string">'_'</span> num2str(i)], preserveQuotes)
0162                 <span class="keyword">end</span>
0163             <span class="keyword">end</span>
0164         <span class="keyword">end</span>
0165         
0166     <span class="keyword">elseif</span> strcmp(fieldName,<span class="string">'compMiriams'</span>)
0167         <span class="keyword">if</span> ~isempty(model.compMiriams{pos})
0168             fprintf(fid,[<span class="string">'    '</span> name <span class="string">': !!omap\n'</span>]);
0169             <span class="keyword">for</span> i=1:size(model.newCompMiriams,2)
0170                 <span class="keyword">if</span> ~isempty(model.newCompMiriams{pos,i})
0171                     <a href="#_sub1" class="code" title="subfunction writeField(model,fid,fieldName,type,pos,name,preserveQuotes)">writeField</a>(model, fid, <span class="string">'newCompMiriams'</span>, <span class="string">'txt'</span>, pos, [<span class="string">'      - '</span> model.newCompMiriamNames{i} <span class="string">'_'</span> num2str(i)], preserveQuotes)
0172                 <span class="keyword">end</span>
0173             <span class="keyword">end</span>
0174         <span class="keyword">end</span>
0175         
0176     <span class="keyword">elseif</span> strcmp(fieldName,<span class="string">'S'</span>)
0177         <span class="comment">%S: create header &amp; write each metabolite in a new line</span>
0178         fprintf(fid,[<span class="string">'    '</span> name <span class="string">': !!omap\n'</span>]);
0179         <span class="keyword">if</span> sum(field(:,pos) ~= 0) &gt; 0
0180             model.mets   = model.mets(field(:,pos) ~= 0);
0181             model.coeffs = field(field(:,pos) ~= 0,pos);
0182             <span class="comment">%Sort metabolites:</span>
0183             [model.mets,order] = sort(model.mets);
0184             model.coeffs       = model.coeffs(order);
0185             <span class="keyword">for</span> i = 1:length(model.mets)
0186                 <a href="#_sub1" class="code" title="subfunction writeField(model,fid,fieldName,type,pos,name,preserveQuotes)">writeField</a>(model, fid, <span class="string">'coeffs'</span>,  <span class="string">'num'</span>, i, [<span class="string">'      - '</span> model.mets{i}], preserveQuotes)
0187             <span class="keyword">end</span>
0188         <span class="keyword">end</span>
0189         
0190     <span class="keyword">elseif</span> sum(strcmp({<span class="string">'subSystems'</span>,<span class="string">'newMetMiriams'</span>,<span class="string">'newRxnMiriams'</span>,<span class="string">'newGeneMiriams'</span>,<span class="string">'newCompMiriams'</span>,<span class="string">'eccodes'</span>},fieldName)) &gt; 0
0191         <span class="comment">%eccodes/rxnNotes: if 1 write in 1 line, if more create header and list</span>
0192         <span class="keyword">if</span> strcmp(fieldName,<span class="string">'subSystems'</span>)
0193             list = field{pos};  <span class="comment">%subSystems already comes in a cell array</span>
0194         <span class="keyword">elseif</span> strcmp(fieldName,<span class="string">'newMetMiriams'</span>)
0195             index = str2double(regexprep(name,<span class="string">'^.+_'</span>,<span class="string">''</span>));
0196             name  = regexprep(name,<span class="string">'_\d+$'</span>,<span class="string">''</span>);
0197             list = strsplit(model.newMetMiriams{pos,index},<span class="string">'; '</span>);
0198         <span class="keyword">elseif</span> strcmp(fieldName,<span class="string">'newRxnMiriams'</span>)
0199             index = str2double(regexprep(name,<span class="string">'^.+_'</span>,<span class="string">''</span>));
0200             name  = regexprep(name,<span class="string">'_\d+$'</span>,<span class="string">''</span>);
0201             list = strsplit(model.newRxnMiriams{pos,index},<span class="string">'; '</span>);
0202         <span class="keyword">elseif</span> strcmp(fieldName,<span class="string">'newGeneMiriams'</span>)
0203             index = str2double(regexprep(name,<span class="string">'^.+_'</span>,<span class="string">''</span>));
0204             name  = regexprep(name,<span class="string">'_\d+$'</span>,<span class="string">''</span>);
0205             list = strsplit(model.newGeneMiriams{pos,index},<span class="string">'; '</span>);
0206         <span class="keyword">elseif</span> strcmp(fieldName,<span class="string">'newCompMiriams'</span>)
0207             index = str2double(regexprep(name,<span class="string">'^.+_'</span>,<span class="string">''</span>));
0208             name  = regexprep(name,<span class="string">'_\d+$'</span>,<span class="string">''</span>);
0209             list = strsplit(model.newCompMiriams{pos,index},<span class="string">'; '</span>);
0210         <span class="keyword">elseif</span> ~isempty(field{pos})
0211             list = strrep(field{pos},<span class="string">' '</span>,<span class="string">''</span>);
0212             list = strsplit(list,<span class="string">';'</span>);
0213         <span class="keyword">else</span>
0214             list = <span class="string">''</span>;
0215         <span class="keyword">end</span>
0216 
0217         <span class="keyword">if</span> length(list) == 1 &amp;&amp; ~strcmp(list{1},<span class="string">''</span>) &amp;&amp; ~strcmp(fieldName,<span class="string">'subSystems'</span>)
0218             <span class="keyword">if</span> preserveQuotes
0219                 list = strcat(<span class="string">'&quot;'</span>,strip(list{1}),<span class="string">'&quot;'</span>);
0220             <span class="keyword">end</span>
0221             fprintf(fid,[<span class="string">'    '</span> name <span class="string">': '</span> strip(list) <span class="string">'\n'</span>]);
0222         <span class="keyword">elseif</span> length(list) &gt; 1 || strcmp(fieldName,<span class="string">'subSystems'</span>)
0223             <span class="keyword">if</span> preserveQuotes
0224                 list = strcat(<span class="string">'&quot;'</span>,strip(list),<span class="string">'&quot;'</span>);
0225             <span class="keyword">end</span>
0226             fprintf(fid,[<span class="string">'    '</span> name <span class="string">':\n'</span>]);
0227             <span class="keyword">for</span> i = 1:length(list)
0228                 fprintf(fid,[regexprep(name,<span class="string">'(^\s*).*'</span>,<span class="string">'$1'</span>) <span class="string">'        - '</span> strip(list{i}) <span class="string">'\n'</span>]);
0229             <span class="keyword">end</span>
0230         <span class="keyword">end</span>
0231         
0232     <span class="keyword">elseif</span> sum(pos) &gt; 0
0233         <span class="comment">%All other fields:</span>
0234         <span class="keyword">if</span> strcmp(type,<span class="string">'txt'</span>)
0235             value = field{pos};
0236             <span class="keyword">if</span> preserveQuotes &amp;&amp; ~isempty(value)
0237                 value = strcat(<span class="string">'&quot;'</span>,value,<span class="string">'&quot;'</span>);
0238             <span class="keyword">end</span>
0239         <span class="keyword">elseif</span> strcmp(type,<span class="string">'num'</span>)
0240             <span class="keyword">if</span> isnan(field(pos))
0241                 value = [];
0242             <span class="keyword">else</span>
0243                 value = num2str(field(pos),12);
0244             <span class="keyword">end</span>
0245         <span class="keyword">end</span>
0246         <span class="keyword">if</span> ~isempty(value)
0247             fprintf(fid,[<span class="string">'    '</span> name <span class="string">': '</span> strip(value) <span class="string">'\n'</span>]);
0248         <span class="keyword">end</span>
0249     <span class="keyword">end</span>
0250 <span class="keyword">end</span>
=======
0069     <a href="#_sub1" class="code" title="subfunction writeField(model,fid,fieldName,type,pos,name,preserveQuotes)">writeField</a>(model, fid, <span class="string">'metMiriams'</span>,  <span class="string">'txt'</span>, i, <span class="string">'  - annotation'</span>,  preserveQuotes)
0070     <a href="#_sub1" class="code" title="subfunction writeField(model,fid,fieldName,type,pos,name,preserveQuotes)">writeField</a>(model, fid, <span class="string">'metFrom'</span>,     <span class="string">'txt'</span>, i, <span class="string">'  - metFrom'</span>,     preserveQuotes)
0071 <span class="keyword">end</span>
0072 
0073 <span class="comment">%Reactions:</span>
0074 fprintf(fid,<span class="string">'- reactions:\n'</span>);
0075 <span class="keyword">for</span> i = 1:length(model.rxns)
0076     fprintf(fid,<span class="string">'    - !!omap\n'</span>);
0077     <a href="#_sub1" class="code" title="subfunction writeField(model,fid,fieldName,type,pos,name,preserveQuotes)">writeField</a>(model, fid, <span class="string">'rxns'</span>,                 <span class="string">'txt'</span>, i, <span class="string">'  - id'</span>,                    preserveQuotes)
0078     <a href="#_sub1" class="code" title="subfunction writeField(model,fid,fieldName,type,pos,name,preserveQuotes)">writeField</a>(model, fid, <span class="string">'rxnNames'</span>,             <span class="string">'txt'</span>, i, <span class="string">'  - name'</span>,                  preserveQuotes)
0079     <a href="#_sub1" class="code" title="subfunction writeField(model,fid,fieldName,type,pos,name,preserveQuotes)">writeField</a>(model, fid, <span class="string">'S'</span>,                    <span class="string">'txt'</span>, i, <span class="string">'  - metabolites'</span>,           preserveQuotes)
0080     <a href="#_sub1" class="code" title="subfunction writeField(model,fid,fieldName,type,pos,name,preserveQuotes)">writeField</a>(model, fid, <span class="string">'lb'</span>,                   <span class="string">'num'</span>, i, <span class="string">'  - lower_bound'</span>,           preserveQuotes)
0081     <a href="#_sub1" class="code" title="subfunction writeField(model,fid,fieldName,type,pos,name,preserveQuotes)">writeField</a>(model, fid, <span class="string">'ub'</span>,                   <span class="string">'num'</span>, i, <span class="string">'  - upper_bound'</span>,           preserveQuotes)
0082     <a href="#_sub1" class="code" title="subfunction writeField(model,fid,fieldName,type,pos,name,preserveQuotes)">writeField</a>(model, fid, <span class="string">'grRules'</span>,              <span class="string">'txt'</span>, i, <span class="string">'  - gene_reaction_rule'</span>,    preserveQuotes)
0083     <a href="#_sub1" class="code" title="subfunction writeField(model,fid,fieldName,type,pos,name,preserveQuotes)">writeField</a>(model, fid, <span class="string">'rxnFrom'</span>,              <span class="string">'txt'</span>, i, <span class="string">'  - rxnFrom'</span>,               preserveQuotes)
0084     <span class="keyword">if</span> model.c(i)~=0
0085         <a href="#_sub1" class="code" title="subfunction writeField(model,fid,fieldName,type,pos,name,preserveQuotes)">writeField</a>(model, fid, <span class="string">'c'</span>,                    <span class="string">'num'</span>, i, <span class="string">'  - objective_coefficient'</span>, preserveQuotes)    
0086     <span class="keyword">end</span>
0087     <a href="#_sub1" class="code" title="subfunction writeField(model,fid,fieldName,type,pos,name,preserveQuotes)">writeField</a>(model, fid, <span class="string">'eccodes'</span>,              <span class="string">'txt'</span>, i, <span class="string">'  - eccodes'</span>,               preserveQuotes)
0088     <a href="#_sub1" class="code" title="subfunction writeField(model,fid,fieldName,type,pos,name,preserveQuotes)">writeField</a>(model, fid, <span class="string">'rxnReferences'</span>,        <span class="string">'txt'</span>, i, <span class="string">'  - references'</span>,            preserveQuotes)
0089     <a href="#_sub1" class="code" title="subfunction writeField(model,fid,fieldName,type,pos,name,preserveQuotes)">writeField</a>(model, fid, <span class="string">'subSystems'</span>,           <span class="string">'txt'</span>, i, <span class="string">'  - subsystem'</span>,             preserveQuotes)
0090     <a href="#_sub1" class="code" title="subfunction writeField(model,fid,fieldName,type,pos,name,preserveQuotes)">writeField</a>(model, fid, <span class="string">'rxnMiriams'</span>,           <span class="string">'txt'</span>, i, <span class="string">'  - annotation'</span>,            preserveQuotes)
0091     <a href="#_sub1" class="code" title="subfunction writeField(model,fid,fieldName,type,pos,name,preserveQuotes)">writeField</a>(model, fid, <span class="string">'rxnConfidenceScores'</span>,  <span class="string">'num'</span>, i, <span class="string">'  - confidence_score'</span>,      preserveQuotes)
0092     <a href="#_sub1" class="code" title="subfunction writeField(model,fid,fieldName,type,pos,name,preserveQuotes)">writeField</a>(model, fid, <span class="string">'rxnNotes'</span>,             <span class="string">'txt'</span>, i, <span class="string">'  - rxnNotes'</span>,              preserveQuotes)
0093 <span class="keyword">end</span>
0094 
0095 <span class="comment">%Genes:</span>
0096 fprintf(fid,<span class="string">'- genes:\n'</span>);
0097 <span class="keyword">for</span> i = 1:length(model.genes)
0098     fprintf(fid,<span class="string">'    - !!omap\n'</span>);
0099     <a href="#_sub1" class="code" title="subfunction writeField(model,fid,fieldName,type,pos,name,preserveQuotes)">writeField</a>(model, fid, <span class="string">'genes'</span>,          <span class="string">'txt'</span>, i, <span class="string">'  - id'</span>,         preserveQuotes)
0100     <a href="#_sub1" class="code" title="subfunction writeField(model,fid,fieldName,type,pos,name,preserveQuotes)">writeField</a>(model, fid, <span class="string">'geneShortNames'</span>, <span class="string">'txt'</span>, i, <span class="string">'  - name'</span>,       preserveQuotes)
0101     <a href="#_sub1" class="code" title="subfunction writeField(model,fid,fieldName,type,pos,name,preserveQuotes)">writeField</a>(model, fid, <span class="string">'geneMiriams'</span>,    <span class="string">'txt'</span>, i, <span class="string">'  - annotation'</span>, preserveQuotes)
0102 <span class="keyword">end</span>
0103 
0104 <span class="comment">%Compartments:</span>
0105 fprintf(fid,<span class="string">'- compartments: !!omap\n'</span>);
0106 <span class="keyword">for</span> i = 1:length(model.comps)
0107     <a href="#_sub1" class="code" title="subfunction writeField(model,fid,fieldName,type,pos,name,preserveQuotes)">writeField</a>(model, fid, <span class="string">'compNames'</span>,   <span class="string">'txt'</span>, i, [<span class="string">'- '</span> model.comps{i}], preserveQuotes)
0108     <a href="#_sub1" class="code" title="subfunction writeField(model,fid,fieldName,type,pos,name,preserveQuotes)">writeField</a>(model, fid, <span class="string">'compMiriams'</span>, <span class="string">'txt'</span>, i, <span class="string">'- annotation'</span>,             preserveQuotes)
0109 <span class="keyword">end</span>
0110 
0111 <span class="comment">%Close file:</span>
0112 fclose(fid);
0113 
0114 <span class="keyword">end</span>
0115 
0116 <a name="_sub1" href="#_subfunctions" class="code">function writeField(model,fid,fieldName,type,pos,name,preserveQuotes)</a>
0117 <span class="comment">%Writes a new line in the yaml file if the field exists and the field is</span>
0118 <span class="comment">%not empty at the correspoinding position. It's recursive for some fields</span>
0119 <span class="comment">%(metMiriams, rxnMiriams, and S)</span>
0120 
0121 <span class="keyword">if</span> isfield(model,fieldName)
0122     <span class="keyword">if</span> strcmp(fieldName,<span class="string">'metComps'</span>)
0123         <span class="comment">%metComps: write full name</span>
0124         fieldName = <span class="string">'comps'</span>;
0125         pos       = model.metComps(pos);
0126     <span class="keyword">end</span>
0127     
0128     field = eval([<span class="string">'model.'</span> fieldName]);
0129     
0130     <span class="keyword">if</span> strcmp(fieldName,<span class="string">'metMiriams'</span>)
0131         <span class="keyword">if</span> ~isempty(model.metMiriams{pos})
0132             fprintf(fid,[<span class="string">'    '</span> name <span class="string">': !!omap\n'</span>]);
0133             <span class="keyword">for</span> i=1:size(model.newMetMiriams,2)
0134                 <span class="comment">%'i' represents the different miriam names, e.g.</span>
0135                 <span class="comment">%kegg.compound or chebi</span>
0136                 <span class="keyword">if</span> ~isempty(model.newMetMiriams{pos,i})
0137                     <span class="comment">%As during the following writeField call the value of</span>
0138                     <span class="comment">%'i' would be lost, it is temporarily concatenated to</span>
0139                     <span class="comment">%'name' parameter, which will be edited later</span>
0140                     <a href="#_sub1" class="code" title="subfunction writeField(model,fid,fieldName,type,pos,name,preserveQuotes)">writeField</a>(model, fid, <span class="string">'newMetMiriams'</span>, <span class="string">'txt'</span>, pos, [<span class="string">'      - '</span> model.newMetMiriamNames{i} <span class="string">'_'</span> num2str(i)], preserveQuotes)
0141                 <span class="keyword">end</span>
0142             <span class="keyword">end</span>
0143         <span class="keyword">end</span>
0144         
0145     <span class="keyword">elseif</span> strcmp(fieldName,<span class="string">'rxnMiriams'</span>)
0146         <span class="keyword">if</span> ~isempty(model.rxnMiriams{pos})
0147             fprintf(fid,[<span class="string">'    '</span> name <span class="string">': !!omap\n'</span>]);
0148             <span class="keyword">for</span> i=1:size(model.newRxnMiriams,2)
0149                 <span class="keyword">if</span> ~isempty(model.newRxnMiriams{pos,i})
0150                     <a href="#_sub1" class="code" title="subfunction writeField(model,fid,fieldName,type,pos,name,preserveQuotes)">writeField</a>(model, fid, <span class="string">'newRxnMiriams'</span>, <span class="string">'txt'</span>, pos, [<span class="string">'      - '</span> model.newRxnMiriamNames{i} <span class="string">'_'</span> num2str(i)], preserveQuotes)
0151                 <span class="keyword">end</span>
0152             <span class="keyword">end</span>
0153         <span class="keyword">end</span>
0154         
0155     <span class="keyword">elseif</span> strcmp(fieldName,<span class="string">'geneMiriams'</span>)
0156         <span class="keyword">if</span> ~isempty(model.geneMiriams{pos})
0157             fprintf(fid,[<span class="string">'    '</span> name <span class="string">': !!omap\n'</span>]);
0158             <span class="keyword">for</span> i=1:size(model.newGeneMiriams,2)
0159                 <span class="keyword">if</span> ~isempty(model.newGeneMiriams{pos,i})
0160                     <a href="#_sub1" class="code" title="subfunction writeField(model,fid,fieldName,type,pos,name,preserveQuotes)">writeField</a>(model, fid, <span class="string">'newGeneMiriams'</span>, <span class="string">'txt'</span>, pos, [<span class="string">'      - '</span> model.newGeneMiriamNames{i} <span class="string">'_'</span> num2str(i)], preserveQuotes)
0161                 <span class="keyword">end</span>
0162             <span class="keyword">end</span>
0163         <span class="keyword">end</span>
0164         
0165     <span class="keyword">elseif</span> strcmp(fieldName,<span class="string">'compMiriams'</span>)
0166         <span class="keyword">if</span> ~isempty(model.compMiriams{pos})
0167             fprintf(fid,[<span class="string">'    '</span> name <span class="string">': !!omap\n'</span>]);
0168             <span class="keyword">for</span> i=1:size(model.newCompMiriams,2)
0169                 <span class="keyword">if</span> ~isempty(model.newCompMiriams{pos,i})
0170                     <a href="#_sub1" class="code" title="subfunction writeField(model,fid,fieldName,type,pos,name,preserveQuotes)">writeField</a>(model, fid, <span class="string">'newCompMiriams'</span>, <span class="string">'txt'</span>, pos, [<span class="string">'      - '</span> model.newCompMiriamNames{i} <span class="string">'_'</span> num2str(i)], preserveQuotes)
0171                 <span class="keyword">end</span>
0172             <span class="keyword">end</span>
0173         <span class="keyword">end</span>
0174         
0175     <span class="keyword">elseif</span> strcmp(fieldName,<span class="string">'S'</span>)
0176         <span class="comment">%S: create header &amp; write each metabolite in a new line</span>
0177         fprintf(fid,[<span class="string">'    '</span> name <span class="string">': !!omap\n'</span>]);
0178         <span class="keyword">if</span> sum(field(:,pos) ~= 0) &gt; 0
0179             model.mets   = model.mets(field(:,pos) ~= 0);
0180             model.coeffs = field(field(:,pos) ~= 0,pos);
0181             <span class="comment">%Sort metabolites:</span>
0182             [model.mets,order] = sort(model.mets);
0183             model.coeffs       = model.coeffs(order);
0184             <span class="keyword">for</span> i = 1:length(model.mets)
0185                 <a href="#_sub1" class="code" title="subfunction writeField(model,fid,fieldName,type,pos,name,preserveQuotes)">writeField</a>(model, fid, <span class="string">'coeffs'</span>,  <span class="string">'num'</span>, i, [<span class="string">'      - '</span> model.mets{i}], preserveQuotes)
0186             <span class="keyword">end</span>
0187         <span class="keyword">end</span>
0188         
0189     <span class="keyword">elseif</span> sum(strcmp({<span class="string">'subSystems'</span>,<span class="string">'newMetMiriams'</span>,<span class="string">'newRxnMiriams'</span>,<span class="string">'newGeneMiriams'</span>,<span class="string">'newCompMiriams'</span>,<span class="string">'eccodes'</span>},fieldName)) &gt; 0
0190         <span class="comment">%eccodes/rxnNotes: if 1 write in 1 line, if more create header and list</span>
0191         <span class="keyword">if</span> strcmp(fieldName,<span class="string">'subSystems'</span>)
0192             list = field{pos};  <span class="comment">%subSystems already comes in a cell array</span>
0193         <span class="keyword">elseif</span> strcmp(fieldName,<span class="string">'newMetMiriams'</span>)
0194             index = str2double(regexprep(name,<span class="string">'^.+_'</span>,<span class="string">''</span>));
0195             name  = regexprep(name,<span class="string">'_\d+$'</span>,<span class="string">''</span>);
0196             list = strsplit(model.newMetMiriams{pos,index},<span class="string">'; '</span>);
0197         <span class="keyword">elseif</span> strcmp(fieldName,<span class="string">'newRxnMiriams'</span>)
0198             index = str2double(regexprep(name,<span class="string">'^.+_'</span>,<span class="string">''</span>));
0199             name  = regexprep(name,<span class="string">'_\d+$'</span>,<span class="string">''</span>);
0200             list = strsplit(model.newRxnMiriams{pos,index},<span class="string">'; '</span>);
0201         <span class="keyword">elseif</span> strcmp(fieldName,<span class="string">'newGeneMiriams'</span>)
0202             index = str2double(regexprep(name,<span class="string">'^.+_'</span>,<span class="string">''</span>));
0203             name  = regexprep(name,<span class="string">'_\d+$'</span>,<span class="string">''</span>);
0204             list = strsplit(model.newGeneMiriams{pos,index},<span class="string">'; '</span>);
0205         <span class="keyword">elseif</span> strcmp(fieldName,<span class="string">'newCompMiriams'</span>)
0206             index = str2double(regexprep(name,<span class="string">'^.+_'</span>,<span class="string">''</span>));
0207             name  = regexprep(name,<span class="string">'_\d+$'</span>,<span class="string">''</span>);
0208             list = strsplit(model.newCompMiriams{pos,index},<span class="string">'; '</span>);
0209         <span class="keyword">elseif</span> ~isempty(field{pos})
0210             list = strrep(field{pos},<span class="string">' '</span>,<span class="string">''</span>);
0211             list = strsplit(list,<span class="string">';'</span>);
0212         <span class="keyword">else</span>
0213             list = <span class="string">''</span>;
0214         <span class="keyword">end</span>
0215 
0216         <span class="keyword">if</span> length(list) == 1 &amp;&amp; ~strcmp(list{1},<span class="string">''</span>) &amp;&amp; ~strcmp(fieldName,<span class="string">'subSystems'</span>)
0217             <span class="keyword">if</span> preserveQuotes
0218                 list = strcat(<span class="string">'&quot;'</span>,strip(list{1}),<span class="string">'&quot;'</span>);
0219             <span class="keyword">end</span>
0220             fprintf(fid,[<span class="string">'    '</span> name <span class="string">': '</span> strip(list) <span class="string">'\n'</span>]);
0221         <span class="keyword">elseif</span> length(list) &gt; 1 || strcmp(fieldName,<span class="string">'subSystems'</span>)
0222             <span class="keyword">if</span> preserveQuotes
0223                 list = strcat(<span class="string">'&quot;'</span>,strip(list),<span class="string">'&quot;'</span>);
0224             <span class="keyword">end</span>
0225             fprintf(fid,[<span class="string">'    '</span> name <span class="string">':\n'</span>]);
0226             <span class="keyword">for</span> i = 1:length(list)
0227                 fprintf(fid,[regexprep(name,<span class="string">'(^\s*).*'</span>,<span class="string">'$1'</span>) <span class="string">'        - '</span> strip(list{i}) <span class="string">'\n'</span>]);
0228             <span class="keyword">end</span>
0229         <span class="keyword">end</span>
0230         
0231     <span class="keyword">elseif</span> sum(pos) &gt; 0
0232         <span class="comment">%All other fields:</span>
0233         <span class="keyword">if</span> strcmp(type,<span class="string">'txt'</span>)
0234             value = field{pos};
0235             <span class="keyword">if</span> preserveQuotes &amp;&amp; ~isempty(value)
0236                 value = strcat(<span class="string">'&quot;'</span>,value,<span class="string">'&quot;'</span>);
0237             <span class="keyword">end</span>
0238         <span class="keyword">elseif</span> strcmp(type,<span class="string">'num'</span>)
0239             <span class="keyword">if</span> isnan(field(pos))
0240                 value = [];
0241             <span class="keyword">else</span>
0242                 value = num2str(field(pos),15);
0243             <span class="keyword">end</span>
0244         <span class="keyword">end</span>
0245         <span class="keyword">if</span> ~isempty(value)
0246             fprintf(fid,[<span class="string">'    '</span> name <span class="string">': '</span> strip(value) <span class="string">'\n'</span>]);
0247         <span class="keyword">end</span>
0248     <span class="keyword">end</span>
0249 <span class="keyword">end</span>
0250 
>>>>>>> e1c1cde4
0251 
0252 
0253 <span class="keyword">end</span>
0254 
0255 <a name="_sub2" href="#_subfunctions" class="code">function writeMetadata(model,fid)</a>
0256 <span class="comment">% Writes model metadata to the yaml file. This information will eventually</span>
0257 <span class="comment">% be extracted entirely from the model, but for now, many of the entries</span>
0258 <span class="comment">% are hard-coded defaults for HumanGEM.</span>
0259 
0260 fprintf(fid, <span class="string">'- metaData:\n'</span>);
0261 fprintf(fid, [<span class="string">'    id: &quot;'</span>,          model.id,          <span class="string">'&quot;\n'</span>]);
0262 fprintf(fid, [<span class="string">'    name: &quot;'</span>,        model.name, <span class="string">'&quot;\n'</span>]);
0263 <span class="keyword">if</span> isfield(model,<span class="string">'version'</span>)
0264     fprintf(fid, [<span class="string">'    version: &quot;'</span>, model.version,     <span class="string">'&quot;\n'</span>]);
0265 <span class="keyword">end</span>
0266 fprintf(fid, [<span class="string">'    date: &quot;'</span>,        datestr(now,29),   <span class="string">'&quot;\n'</span>]);  <span class="comment">% 29=YYYY-MM-DD</span>
0267 <span class="keyword">if</span> isfield(model,<span class="string">'annotation'</span>)
0268     <span class="keyword">if</span> isfield(model.annotation,<span class="string">'defaultLB'</span>)
0269         fprintf(fid, [<span class="string">'    defaultLB: &quot;'</span>,    num2str(model.annotation.defaultLB), <span class="string">'&quot;\n'</span>]);
0270     <span class="keyword">end</span>
0271     <span class="keyword">if</span> isfield(model.annotation,<span class="string">'defaultUB'</span>)
0272         fprintf(fid, [<span class="string">'    defaultUB: &quot;'</span>,    num2str(model.annotation.defaultUB), <span class="string">'&quot;\n'</span>]);
0273     <span class="keyword">end</span>
0274     <span class="keyword">if</span> isfield(model.annotation,<span class="string">'givenName'</span>)
0275         fprintf(fid, [<span class="string">'    givenName: &quot;'</span>,    model.annotation.givenName,          <span class="string">'&quot;\n'</span>]);
0276     <span class="keyword">end</span>
0277     <span class="keyword">if</span> isfield(model.annotation,<span class="string">'familyName'</span>)
0278         fprintf(fid, [<span class="string">'    familyName: &quot;'</span>,   model.annotation.familyName,         <span class="string">'&quot;\n'</span>]);
0279     <span class="keyword">end</span>
0280     <span class="keyword">if</span> isfield(model.annotation,<span class="string">'authors'</span>)
0281         fprintf(fid, [<span class="string">'    authors: &quot;'</span>,      model.annotation.authors,            <span class="string">'&quot;\n'</span>]);
0282     <span class="keyword">end</span>
0283     <span class="keyword">if</span> isfield(model.annotation,<span class="string">'email'</span>)
0284         fprintf(fid, [<span class="string">'    email: &quot;'</span>,        model.annotation.email,              <span class="string">'&quot;\n'</span>]);
0285     <span class="keyword">end</span>
0286     <span class="keyword">if</span> isfield(model.annotation,<span class="string">'organization'</span>)
0287         fprintf(fid, [<span class="string">'    organization: &quot;'</span>, model.annotation.organization,       <span class="string">'&quot;\n'</span>]);
0288     <span class="keyword">end</span>
0289     <span class="keyword">if</span> isfield(model.annotation,<span class="string">'taxonomy'</span>)
0290         fprintf(fid, [<span class="string">'    taxonomy: &quot;'</span>,     model.annotation.taxonomy,           <span class="string">'&quot;\n'</span>]);
0291     <span class="keyword">end</span>
0292     <span class="keyword">if</span> isfield(model.annotation,<span class="string">'note'</span>)
0293         fprintf(fid, [<span class="string">'    note: &quot;'</span>,         model.annotation.note,               <span class="string">'&quot;\n'</span>]);
0294     <span class="keyword">end</span>
0295     <span class="keyword">if</span> isfield(model.annotation,<span class="string">'sourceUrl'</span>)
0296         fprintf(fid, [<span class="string">'    sourceUrl: &quot;'</span>,    model.annotation.sourceUrl,          <span class="string">'&quot;\n'</span>]);
0297     <span class="keyword">end</span>
0298 <span class="keyword">end</span>
0299 <span class="keyword">end</span></pre></div>
<hr><address>Generated by <strong><a href="http://www.artefact.tk/software/matlab/m2html/" title="Matlab Documentation in HTML">m2html</a></strong> &copy; 2005</address>
</body>
</html><|MERGE_RESOLUTION|>--- conflicted
+++ resolved
@@ -125,7 +125,6 @@
 0066     <a href="#_sub1" class="code" title="subfunction writeField(model,fid,fieldName,type,pos,name,preserveQuotes)">writeField</a>(model, fid, <span class="string">'metFormulas'</span>, <span class="string">'txt'</span>, i, <span class="string">'  - formula'</span>,     preserveQuotes)
 0067     <a href="#_sub1" class="code" title="subfunction writeField(model,fid,fieldName,type,pos,name,preserveQuotes)">writeField</a>(model, fid, <span class="string">'metCharges'</span>,  <span class="string">'num'</span>, i, <span class="string">'  - charge'</span>,      preserveQuotes)
 0068     <a href="#_sub1" class="code" title="subfunction writeField(model,fid,fieldName,type,pos,name,preserveQuotes)">writeField</a>(model, fid, <span class="string">'inchis'</span>,      <span class="string">'txt'</span>, i, <span class="string">'  - inchis'</span>,      preserveQuotes)
-<<<<<<< HEAD
 0069     <a href="#_sub1" class="code" title="subfunction writeField(model,fid,fieldName,type,pos,name,preserveQuotes)">writeField</a>(model, fid, <span class="string">'metSmiles'</span>,   <span class="string">'txt'</span>, i, <span class="string">'  - smiles'</span>,      preserveQuotes)
 0070     <a href="#_sub1" class="code" title="subfunction writeField(model,fid,fieldName,type,pos,name,preserveQuotes)">writeField</a>(model, fid, <span class="string">'metMiriams'</span>,  <span class="string">'txt'</span>, i, <span class="string">'  - annotation'</span>,  preserveQuotes)
 0071     <a href="#_sub1" class="code" title="subfunction writeField(model,fid,fieldName,type,pos,name,preserveQuotes)">writeField</a>(model, fid, <span class="string">'metFrom'</span>,     <span class="string">'txt'</span>, i, <span class="string">'  - metFrom'</span>,     preserveQuotes)
@@ -300,7 +299,7 @@
 0240             <span class="keyword">if</span> isnan(field(pos))
 0241                 value = [];
 0242             <span class="keyword">else</span>
-0243                 value = num2str(field(pos),12);
+0243                 value = num2str(field(pos),15);
 0244             <span class="keyword">end</span>
 0245         <span class="keyword">end</span>
 0246         <span class="keyword">if</span> ~isempty(value)
@@ -308,190 +307,6 @@
 0248         <span class="keyword">end</span>
 0249     <span class="keyword">end</span>
 0250 <span class="keyword">end</span>
-=======
-0069     <a href="#_sub1" class="code" title="subfunction writeField(model,fid,fieldName,type,pos,name,preserveQuotes)">writeField</a>(model, fid, <span class="string">'metMiriams'</span>,  <span class="string">'txt'</span>, i, <span class="string">'  - annotation'</span>,  preserveQuotes)
-0070     <a href="#_sub1" class="code" title="subfunction writeField(model,fid,fieldName,type,pos,name,preserveQuotes)">writeField</a>(model, fid, <span class="string">'metFrom'</span>,     <span class="string">'txt'</span>, i, <span class="string">'  - metFrom'</span>,     preserveQuotes)
-0071 <span class="keyword">end</span>
-0072 
-0073 <span class="comment">%Reactions:</span>
-0074 fprintf(fid,<span class="string">'- reactions:\n'</span>);
-0075 <span class="keyword">for</span> i = 1:length(model.rxns)
-0076     fprintf(fid,<span class="string">'    - !!omap\n'</span>);
-0077     <a href="#_sub1" class="code" title="subfunction writeField(model,fid,fieldName,type,pos,name,preserveQuotes)">writeField</a>(model, fid, <span class="string">'rxns'</span>,                 <span class="string">'txt'</span>, i, <span class="string">'  - id'</span>,                    preserveQuotes)
-0078     <a href="#_sub1" class="code" title="subfunction writeField(model,fid,fieldName,type,pos,name,preserveQuotes)">writeField</a>(model, fid, <span class="string">'rxnNames'</span>,             <span class="string">'txt'</span>, i, <span class="string">'  - name'</span>,                  preserveQuotes)
-0079     <a href="#_sub1" class="code" title="subfunction writeField(model,fid,fieldName,type,pos,name,preserveQuotes)">writeField</a>(model, fid, <span class="string">'S'</span>,                    <span class="string">'txt'</span>, i, <span class="string">'  - metabolites'</span>,           preserveQuotes)
-0080     <a href="#_sub1" class="code" title="subfunction writeField(model,fid,fieldName,type,pos,name,preserveQuotes)">writeField</a>(model, fid, <span class="string">'lb'</span>,                   <span class="string">'num'</span>, i, <span class="string">'  - lower_bound'</span>,           preserveQuotes)
-0081     <a href="#_sub1" class="code" title="subfunction writeField(model,fid,fieldName,type,pos,name,preserveQuotes)">writeField</a>(model, fid, <span class="string">'ub'</span>,                   <span class="string">'num'</span>, i, <span class="string">'  - upper_bound'</span>,           preserveQuotes)
-0082     <a href="#_sub1" class="code" title="subfunction writeField(model,fid,fieldName,type,pos,name,preserveQuotes)">writeField</a>(model, fid, <span class="string">'grRules'</span>,              <span class="string">'txt'</span>, i, <span class="string">'  - gene_reaction_rule'</span>,    preserveQuotes)
-0083     <a href="#_sub1" class="code" title="subfunction writeField(model,fid,fieldName,type,pos,name,preserveQuotes)">writeField</a>(model, fid, <span class="string">'rxnFrom'</span>,              <span class="string">'txt'</span>, i, <span class="string">'  - rxnFrom'</span>,               preserveQuotes)
-0084     <span class="keyword">if</span> model.c(i)~=0
-0085         <a href="#_sub1" class="code" title="subfunction writeField(model,fid,fieldName,type,pos,name,preserveQuotes)">writeField</a>(model, fid, <span class="string">'c'</span>,                    <span class="string">'num'</span>, i, <span class="string">'  - objective_coefficient'</span>, preserveQuotes)    
-0086     <span class="keyword">end</span>
-0087     <a href="#_sub1" class="code" title="subfunction writeField(model,fid,fieldName,type,pos,name,preserveQuotes)">writeField</a>(model, fid, <span class="string">'eccodes'</span>,              <span class="string">'txt'</span>, i, <span class="string">'  - eccodes'</span>,               preserveQuotes)
-0088     <a href="#_sub1" class="code" title="subfunction writeField(model,fid,fieldName,type,pos,name,preserveQuotes)">writeField</a>(model, fid, <span class="string">'rxnReferences'</span>,        <span class="string">'txt'</span>, i, <span class="string">'  - references'</span>,            preserveQuotes)
-0089     <a href="#_sub1" class="code" title="subfunction writeField(model,fid,fieldName,type,pos,name,preserveQuotes)">writeField</a>(model, fid, <span class="string">'subSystems'</span>,           <span class="string">'txt'</span>, i, <span class="string">'  - subsystem'</span>,             preserveQuotes)
-0090     <a href="#_sub1" class="code" title="subfunction writeField(model,fid,fieldName,type,pos,name,preserveQuotes)">writeField</a>(model, fid, <span class="string">'rxnMiriams'</span>,           <span class="string">'txt'</span>, i, <span class="string">'  - annotation'</span>,            preserveQuotes)
-0091     <a href="#_sub1" class="code" title="subfunction writeField(model,fid,fieldName,type,pos,name,preserveQuotes)">writeField</a>(model, fid, <span class="string">'rxnConfidenceScores'</span>,  <span class="string">'num'</span>, i, <span class="string">'  - confidence_score'</span>,      preserveQuotes)
-0092     <a href="#_sub1" class="code" title="subfunction writeField(model,fid,fieldName,type,pos,name,preserveQuotes)">writeField</a>(model, fid, <span class="string">'rxnNotes'</span>,             <span class="string">'txt'</span>, i, <span class="string">'  - rxnNotes'</span>,              preserveQuotes)
-0093 <span class="keyword">end</span>
-0094 
-0095 <span class="comment">%Genes:</span>
-0096 fprintf(fid,<span class="string">'- genes:\n'</span>);
-0097 <span class="keyword">for</span> i = 1:length(model.genes)
-0098     fprintf(fid,<span class="string">'    - !!omap\n'</span>);
-0099     <a href="#_sub1" class="code" title="subfunction writeField(model,fid,fieldName,type,pos,name,preserveQuotes)">writeField</a>(model, fid, <span class="string">'genes'</span>,          <span class="string">'txt'</span>, i, <span class="string">'  - id'</span>,         preserveQuotes)
-0100     <a href="#_sub1" class="code" title="subfunction writeField(model,fid,fieldName,type,pos,name,preserveQuotes)">writeField</a>(model, fid, <span class="string">'geneShortNames'</span>, <span class="string">'txt'</span>, i, <span class="string">'  - name'</span>,       preserveQuotes)
-0101     <a href="#_sub1" class="code" title="subfunction writeField(model,fid,fieldName,type,pos,name,preserveQuotes)">writeField</a>(model, fid, <span class="string">'geneMiriams'</span>,    <span class="string">'txt'</span>, i, <span class="string">'  - annotation'</span>, preserveQuotes)
-0102 <span class="keyword">end</span>
-0103 
-0104 <span class="comment">%Compartments:</span>
-0105 fprintf(fid,<span class="string">'- compartments: !!omap\n'</span>);
-0106 <span class="keyword">for</span> i = 1:length(model.comps)
-0107     <a href="#_sub1" class="code" title="subfunction writeField(model,fid,fieldName,type,pos,name,preserveQuotes)">writeField</a>(model, fid, <span class="string">'compNames'</span>,   <span class="string">'txt'</span>, i, [<span class="string">'- '</span> model.comps{i}], preserveQuotes)
-0108     <a href="#_sub1" class="code" title="subfunction writeField(model,fid,fieldName,type,pos,name,preserveQuotes)">writeField</a>(model, fid, <span class="string">'compMiriams'</span>, <span class="string">'txt'</span>, i, <span class="string">'- annotation'</span>,             preserveQuotes)
-0109 <span class="keyword">end</span>
-0110 
-0111 <span class="comment">%Close file:</span>
-0112 fclose(fid);
-0113 
-0114 <span class="keyword">end</span>
-0115 
-0116 <a name="_sub1" href="#_subfunctions" class="code">function writeField(model,fid,fieldName,type,pos,name,preserveQuotes)</a>
-0117 <span class="comment">%Writes a new line in the yaml file if the field exists and the field is</span>
-0118 <span class="comment">%not empty at the correspoinding position. It's recursive for some fields</span>
-0119 <span class="comment">%(metMiriams, rxnMiriams, and S)</span>
-0120 
-0121 <span class="keyword">if</span> isfield(model,fieldName)
-0122     <span class="keyword">if</span> strcmp(fieldName,<span class="string">'metComps'</span>)
-0123         <span class="comment">%metComps: write full name</span>
-0124         fieldName = <span class="string">'comps'</span>;
-0125         pos       = model.metComps(pos);
-0126     <span class="keyword">end</span>
-0127     
-0128     field = eval([<span class="string">'model.'</span> fieldName]);
-0129     
-0130     <span class="keyword">if</span> strcmp(fieldName,<span class="string">'metMiriams'</span>)
-0131         <span class="keyword">if</span> ~isempty(model.metMiriams{pos})
-0132             fprintf(fid,[<span class="string">'    '</span> name <span class="string">': !!omap\n'</span>]);
-0133             <span class="keyword">for</span> i=1:size(model.newMetMiriams,2)
-0134                 <span class="comment">%'i' represents the different miriam names, e.g.</span>
-0135                 <span class="comment">%kegg.compound or chebi</span>
-0136                 <span class="keyword">if</span> ~isempty(model.newMetMiriams{pos,i})
-0137                     <span class="comment">%As during the following writeField call the value of</span>
-0138                     <span class="comment">%'i' would be lost, it is temporarily concatenated to</span>
-0139                     <span class="comment">%'name' parameter, which will be edited later</span>
-0140                     <a href="#_sub1" class="code" title="subfunction writeField(model,fid,fieldName,type,pos,name,preserveQuotes)">writeField</a>(model, fid, <span class="string">'newMetMiriams'</span>, <span class="string">'txt'</span>, pos, [<span class="string">'      - '</span> model.newMetMiriamNames{i} <span class="string">'_'</span> num2str(i)], preserveQuotes)
-0141                 <span class="keyword">end</span>
-0142             <span class="keyword">end</span>
-0143         <span class="keyword">end</span>
-0144         
-0145     <span class="keyword">elseif</span> strcmp(fieldName,<span class="string">'rxnMiriams'</span>)
-0146         <span class="keyword">if</span> ~isempty(model.rxnMiriams{pos})
-0147             fprintf(fid,[<span class="string">'    '</span> name <span class="string">': !!omap\n'</span>]);
-0148             <span class="keyword">for</span> i=1:size(model.newRxnMiriams,2)
-0149                 <span class="keyword">if</span> ~isempty(model.newRxnMiriams{pos,i})
-0150                     <a href="#_sub1" class="code" title="subfunction writeField(model,fid,fieldName,type,pos,name,preserveQuotes)">writeField</a>(model, fid, <span class="string">'newRxnMiriams'</span>, <span class="string">'txt'</span>, pos, [<span class="string">'      - '</span> model.newRxnMiriamNames{i} <span class="string">'_'</span> num2str(i)], preserveQuotes)
-0151                 <span class="keyword">end</span>
-0152             <span class="keyword">end</span>
-0153         <span class="keyword">end</span>
-0154         
-0155     <span class="keyword">elseif</span> strcmp(fieldName,<span class="string">'geneMiriams'</span>)
-0156         <span class="keyword">if</span> ~isempty(model.geneMiriams{pos})
-0157             fprintf(fid,[<span class="string">'    '</span> name <span class="string">': !!omap\n'</span>]);
-0158             <span class="keyword">for</span> i=1:size(model.newGeneMiriams,2)
-0159                 <span class="keyword">if</span> ~isempty(model.newGeneMiriams{pos,i})
-0160                     <a href="#_sub1" class="code" title="subfunction writeField(model,fid,fieldName,type,pos,name,preserveQuotes)">writeField</a>(model, fid, <span class="string">'newGeneMiriams'</span>, <span class="string">'txt'</span>, pos, [<span class="string">'      - '</span> model.newGeneMiriamNames{i} <span class="string">'_'</span> num2str(i)], preserveQuotes)
-0161                 <span class="keyword">end</span>
-0162             <span class="keyword">end</span>
-0163         <span class="keyword">end</span>
-0164         
-0165     <span class="keyword">elseif</span> strcmp(fieldName,<span class="string">'compMiriams'</span>)
-0166         <span class="keyword">if</span> ~isempty(model.compMiriams{pos})
-0167             fprintf(fid,[<span class="string">'    '</span> name <span class="string">': !!omap\n'</span>]);
-0168             <span class="keyword">for</span> i=1:size(model.newCompMiriams,2)
-0169                 <span class="keyword">if</span> ~isempty(model.newCompMiriams{pos,i})
-0170                     <a href="#_sub1" class="code" title="subfunction writeField(model,fid,fieldName,type,pos,name,preserveQuotes)">writeField</a>(model, fid, <span class="string">'newCompMiriams'</span>, <span class="string">'txt'</span>, pos, [<span class="string">'      - '</span> model.newCompMiriamNames{i} <span class="string">'_'</span> num2str(i)], preserveQuotes)
-0171                 <span class="keyword">end</span>
-0172             <span class="keyword">end</span>
-0173         <span class="keyword">end</span>
-0174         
-0175     <span class="keyword">elseif</span> strcmp(fieldName,<span class="string">'S'</span>)
-0176         <span class="comment">%S: create header &amp; write each metabolite in a new line</span>
-0177         fprintf(fid,[<span class="string">'    '</span> name <span class="string">': !!omap\n'</span>]);
-0178         <span class="keyword">if</span> sum(field(:,pos) ~= 0) &gt; 0
-0179             model.mets   = model.mets(field(:,pos) ~= 0);
-0180             model.coeffs = field(field(:,pos) ~= 0,pos);
-0181             <span class="comment">%Sort metabolites:</span>
-0182             [model.mets,order] = sort(model.mets);
-0183             model.coeffs       = model.coeffs(order);
-0184             <span class="keyword">for</span> i = 1:length(model.mets)
-0185                 <a href="#_sub1" class="code" title="subfunction writeField(model,fid,fieldName,type,pos,name,preserveQuotes)">writeField</a>(model, fid, <span class="string">'coeffs'</span>,  <span class="string">'num'</span>, i, [<span class="string">'      - '</span> model.mets{i}], preserveQuotes)
-0186             <span class="keyword">end</span>
-0187         <span class="keyword">end</span>
-0188         
-0189     <span class="keyword">elseif</span> sum(strcmp({<span class="string">'subSystems'</span>,<span class="string">'newMetMiriams'</span>,<span class="string">'newRxnMiriams'</span>,<span class="string">'newGeneMiriams'</span>,<span class="string">'newCompMiriams'</span>,<span class="string">'eccodes'</span>},fieldName)) &gt; 0
-0190         <span class="comment">%eccodes/rxnNotes: if 1 write in 1 line, if more create header and list</span>
-0191         <span class="keyword">if</span> strcmp(fieldName,<span class="string">'subSystems'</span>)
-0192             list = field{pos};  <span class="comment">%subSystems already comes in a cell array</span>
-0193         <span class="keyword">elseif</span> strcmp(fieldName,<span class="string">'newMetMiriams'</span>)
-0194             index = str2double(regexprep(name,<span class="string">'^.+_'</span>,<span class="string">''</span>));
-0195             name  = regexprep(name,<span class="string">'_\d+$'</span>,<span class="string">''</span>);
-0196             list = strsplit(model.newMetMiriams{pos,index},<span class="string">'; '</span>);
-0197         <span class="keyword">elseif</span> strcmp(fieldName,<span class="string">'newRxnMiriams'</span>)
-0198             index = str2double(regexprep(name,<span class="string">'^.+_'</span>,<span class="string">''</span>));
-0199             name  = regexprep(name,<span class="string">'_\d+$'</span>,<span class="string">''</span>);
-0200             list = strsplit(model.newRxnMiriams{pos,index},<span class="string">'; '</span>);
-0201         <span class="keyword">elseif</span> strcmp(fieldName,<span class="string">'newGeneMiriams'</span>)
-0202             index = str2double(regexprep(name,<span class="string">'^.+_'</span>,<span class="string">''</span>));
-0203             name  = regexprep(name,<span class="string">'_\d+$'</span>,<span class="string">''</span>);
-0204             list = strsplit(model.newGeneMiriams{pos,index},<span class="string">'; '</span>);
-0205         <span class="keyword">elseif</span> strcmp(fieldName,<span class="string">'newCompMiriams'</span>)
-0206             index = str2double(regexprep(name,<span class="string">'^.+_'</span>,<span class="string">''</span>));
-0207             name  = regexprep(name,<span class="string">'_\d+$'</span>,<span class="string">''</span>);
-0208             list = strsplit(model.newCompMiriams{pos,index},<span class="string">'; '</span>);
-0209         <span class="keyword">elseif</span> ~isempty(field{pos})
-0210             list = strrep(field{pos},<span class="string">' '</span>,<span class="string">''</span>);
-0211             list = strsplit(list,<span class="string">';'</span>);
-0212         <span class="keyword">else</span>
-0213             list = <span class="string">''</span>;
-0214         <span class="keyword">end</span>
-0215 
-0216         <span class="keyword">if</span> length(list) == 1 &amp;&amp; ~strcmp(list{1},<span class="string">''</span>) &amp;&amp; ~strcmp(fieldName,<span class="string">'subSystems'</span>)
-0217             <span class="keyword">if</span> preserveQuotes
-0218                 list = strcat(<span class="string">'&quot;'</span>,strip(list{1}),<span class="string">'&quot;'</span>);
-0219             <span class="keyword">end</span>
-0220             fprintf(fid,[<span class="string">'    '</span> name <span class="string">': '</span> strip(list) <span class="string">'\n'</span>]);
-0221         <span class="keyword">elseif</span> length(list) &gt; 1 || strcmp(fieldName,<span class="string">'subSystems'</span>)
-0222             <span class="keyword">if</span> preserveQuotes
-0223                 list = strcat(<span class="string">'&quot;'</span>,strip(list),<span class="string">'&quot;'</span>);
-0224             <span class="keyword">end</span>
-0225             fprintf(fid,[<span class="string">'    '</span> name <span class="string">':\n'</span>]);
-0226             <span class="keyword">for</span> i = 1:length(list)
-0227                 fprintf(fid,[regexprep(name,<span class="string">'(^\s*).*'</span>,<span class="string">'$1'</span>) <span class="string">'        - '</span> strip(list{i}) <span class="string">'\n'</span>]);
-0228             <span class="keyword">end</span>
-0229         <span class="keyword">end</span>
-0230         
-0231     <span class="keyword">elseif</span> sum(pos) &gt; 0
-0232         <span class="comment">%All other fields:</span>
-0233         <span class="keyword">if</span> strcmp(type,<span class="string">'txt'</span>)
-0234             value = field{pos};
-0235             <span class="keyword">if</span> preserveQuotes &amp;&amp; ~isempty(value)
-0236                 value = strcat(<span class="string">'&quot;'</span>,value,<span class="string">'&quot;'</span>);
-0237             <span class="keyword">end</span>
-0238         <span class="keyword">elseif</span> strcmp(type,<span class="string">'num'</span>)
-0239             <span class="keyword">if</span> isnan(field(pos))
-0240                 value = [];
-0241             <span class="keyword">else</span>
-0242                 value = num2str(field(pos),15);
-0243             <span class="keyword">end</span>
-0244         <span class="keyword">end</span>
-0245         <span class="keyword">if</span> ~isempty(value)
-0246             fprintf(fid,[<span class="string">'    '</span> name <span class="string">': '</span> strip(value) <span class="string">'\n'</span>]);
-0247         <span class="keyword">end</span>
-0248     <span class="keyword">end</span>
-0249 <span class="keyword">end</span>
-0250 
->>>>>>> e1c1cde4
 0251 
 0252 
 0253 <span class="keyword">end</span>
