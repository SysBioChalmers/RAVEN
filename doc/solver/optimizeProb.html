<!DOCTYPE HTML PUBLIC "-//W3C//DTD HTML 4.01 Transitional//EN"
                "http://www.w3.org/TR/REC-html40/loose.dtd">
<html>
<head>
  <title>Description of optimizeProb</title>
  <meta name="keywords" content="optimizeProb">
  <meta name="description" content="optimizeProb">
  <meta http-equiv="Content-Type" content="text/html; charset=iso-8859-1">
  <meta name="generator" content="m2html v1.5 &copy; 2003-2005 Guillaume Flandin">
  <meta name="robots" content="index, follow">
  <link type="text/css" rel="stylesheet" href="../m2html.css">
</head>
<body>
<a name="_top"></a>
<div><a href="../index.html">Home</a> &gt;  <a href="index.html">solver</a> &gt; optimizeProb.m</div>

<!--<table width="100%"><tr><td align="left"><a href="../index.html"><img alt="<" border="0" src="../left.png">&nbsp;Master index</a></td>
<td align="right"><a href="index.html">Index for solver&nbsp;<img alt=">" border="0" src="../right.png"></a></td></tr></table>-->

<h1>optimizeProb
</h1>

<h2><a name="_name"></a>PURPOSE <a href="#_top"><img alt="^" border="0" src="../up.png"></a></h2>
<div class="box"><strong>optimizeProb</strong></div>

<h2><a name="_synopsis"></a>SYNOPSIS <a href="#_top"><img alt="^" border="0" src="../up.png"></a></h2>
<div class="box"><strong>function res = optimizeProb(prob,params,verbose) </strong></div>

<h2><a name="_description"></a>DESCRIPTION <a href="#_top"><img alt="^" border="0" src="../up.png"></a></h2>
<div class="fragment"><pre class="comment"> optimizeProb
   Optimize an LP or MILP formulated in cobra terms.

   prob    cobra style LP/MILP problem struct to be optimised
   params    solver specific parameters (optional)
   verbose if true MILP progress is shown (opt, default true)

   res        the output structure from the selected solver RAVENSOLVER
           (cobra style)</pre></div>

<!-- crossreference -->
<h2><a name="_cross"></a>CROSS-REFERENCE INFORMATION <a href="#_top"><img alt="^" border="0" src="../up.png"></a></h2>
This function calls:
<ul style="list-style-image:url(../matlabicon.gif)">
</ul>
This function is called by:
<ul style="list-style-image:url(../matlabicon.gif)">
<li><a href="solveLP.html" class="code" title="function [solution, hsSolOut]=solveLP(model,minFlux,params,hsSol)">solveLP</a>	solveLP</li></ul>
<!-- crossreference -->

<h2><a name="_subfunctions"></a>SUBFUNCTIONS <a href="#_top"><img alt="^" border="0" src="../up.png"></a></h2>
<ul style="list-style-image:url(../matlabicon.gif)">
<li><a href="#_sub1" class="code">function s_merged=structUpdate(s_old,s_new)</a></li><li><a href="#_sub2" class="code">function paramlist = renameparams(paramlist,old,new)</a></li></ul>

<h2><a name="_source"></a>SOURCE CODE <a href="#_top"><img alt="^" border="0" src="../up.png"></a></h2>
<div class="fragment"><pre>0001 <a name="_sub0" href="#_subfunctions" class="code">function res = optimizeProb(prob,params,verbose)</a>
0002 <span class="comment">% optimizeProb</span>
0003 <span class="comment">%   Optimize an LP or MILP formulated in cobra terms.</span>
0004 <span class="comment">%</span>
0005 <span class="comment">%   prob    cobra style LP/MILP problem struct to be optimised</span>
0006 <span class="comment">%   params    solver specific parameters (optional)</span>
<<<<<<< HEAD
0007 <span class="comment">%</span>
0008 <span class="comment">%   res        the output structure from the selected solver RAVENSOLVER</span>
0009 <span class="comment">%           (cobra style)</span>
0010 
0011 <span class="keyword">if</span> nargin&lt;2 || isempty(params)
0012     params=struct();
0013 <span class="keyword">end</span>
0014 <span class="keyword">if</span>(~ispref(<span class="string">'RAVEN'</span>,<span class="string">'solver'</span>))
0015     dispEM(<span class="string">'RAVEN solver not defined or unknown. Try using setRavenSolver(''solver'').'</span>);
0016 <span class="keyword">end</span>
0017 <span class="keyword">if</span> ~all(lower(prob.vartype) == <span class="string">'c'</span>)
0018     disp(<span class="string">'MILP detected.'</span>);
0019     milp=true;
0020 <span class="keyword">else</span>
0021     milp=false;
0022 <span class="keyword">end</span>
0023 
0024 <span class="comment">%% Define default parameters, which will then be used to make solver-</span>
0025 <span class="comment">% specific solverparams structures</span>
0026 defaultparams.feasTol        = 1e-6;
0027 defaultparams.optTol         = 1e-6;
0028 defaultparams.objTol         = 1e-6;
0029 defaultparams.timeLimit      = 1000;
0030 <span class="comment">%defaultparams.iterationLimit = 1000;</span>
0031 defaultparams.intTol         = 1e-12;
0032 defaultparams.relMipGapTol   = 1e-12;
0033 defaultparams.absMipGapTol   = 1e-12;
0034 
0035 <span class="comment">%Set as global variable for speed improvement if optimizeProb is run many times</span>
0036 <span class="keyword">global</span> RAVENSOLVER;
0037 <span class="keyword">if</span> isempty(RAVENSOLVER)
0038     RAVENSOLVER = getpref(<span class="string">'RAVEN'</span>,<span class="string">'solver'</span>);
0039 <span class="keyword">end</span>
0040 solver=RAVENSOLVER;
0041 
0042 <span class="keyword">switch</span> solver
0043     <span class="comment">%% Use whatever solver is set by COBRA Toolbox changeCobraSolver</span>
0044     <span class="keyword">case</span> <span class="string">'cobra'</span>
0045         <span class="keyword">if</span> milp
0046             cparams=struct(<span class="string">'timeLimit'</span>,1e9,<span class="string">'printLevel'</span>,0,<span class="string">'intTol'</span>,1e-6,<span class="string">'relMipGapTol'</span>,1e-9);
0047             cparams=<a href="#_sub1" class="code" title="subfunction s_merged=structUpdate(s_old,s_new)">structUpdate</a>(cparams,params);
0048             res=solveCobraMILP(prob,cparams);
0049         <span class="keyword">else</span>
0050             res=solveCobraLP(prob);
0051         <span class="keyword">end</span>
0052         
0053     <span class="comment">%% Use Gurobi in a MATLAB environment</span>
0054     <span class="keyword">case</span> <span class="string">'gurobi'</span>
0055     <span class="keyword">if</span> milp
0056         solverparams.OutputFlag = 1;
0057     <span class="keyword">else</span>
0058         solverparams.OutputFlag = 0;
0059     <span class="keyword">end</span>
0060     solverparams.DisplayInterval= 1; <span class="comment">% Level of verbosity</span>
0061     solverparams.TimeLimit      = defaultparams.timeLimit;
0062     solverparams.FeasibilityTol = defaultparams.feasTol;
0063     solverparams.OptimalityTol  = defaultparams.optTol;
0064     solverparams.Presolve       = 2;
0065     solverparams = <a href="#_sub1" class="code" title="subfunction s_merged=structUpdate(s_old,s_new)">structUpdate</a>(solverparams,params);
0066     
0067     <span class="comment">% Restructering problem according to gurobi format</span>
0068     prob.csense = <a href="#_sub2" class="code" title="subfunction paramlist = renameparams(paramlist,old,new)">renameparams</a>(prob.csense, {<span class="string">'L'</span>,<span class="string">'G'</span>,<span class="string">'E'</span>}, {<span class="string">'&lt;'</span>,<span class="string">'&gt;'</span>,<span class="string">'='</span>});
0069     prob.osense = <a href="#_sub2" class="code" title="subfunction paramlist = renameparams(paramlist,old,new)">renameparams</a>(num2str(prob.osense), {<span class="string">'1'</span>,<span class="string">'-1'</span>}, {<span class="string">'min'</span>,<span class="string">'max'</span>});
0070     
0071     [prob.obj, prob.rhs, prob.sense, prob.modelsense] = deal(prob.c, prob.b, prob.csense, prob.osense);
0072     prob = rmfield(prob, {<span class="string">'c'</span>,<span class="string">'b'</span>,<span class="string">'csense'</span>,<span class="string">'osense'</span>});
0073     
0074     resG = gurobi(prob,solverparams);
0075     
0076     <span class="keyword">try</span>
0077         [res.full, res.obj, res.origStat] = deal(resG.x,  resG.objval, resG.status);
0078         <span class="keyword">if</span> milp &amp;&amp; strcmp(resG.status, <span class="string">'TIME_LIMIT'</span>)
0079             <span class="comment">% If res has the objval field, it succeeded, regardless of</span>
0080             <span class="comment">% time_limit status</span>
0081             resG.status = <span class="string">'OPTIMAL'</span>;
0082         <span class="keyword">end</span>
0083         <span class="keyword">switch</span> resG.status
0084             <span class="keyword">case</span> <span class="string">'OPTIMAL'</span>
0085                 res.stat = 1;
0086             <span class="keyword">case</span> <span class="string">'UNBOUNDED'</span>
0087                 res.stat = 2;
0088             <span class="keyword">otherwise</span>
0089                 res.stat = 0;
0090         <span class="keyword">end</span>
0091         <span class="keyword">if</span> ~milp
0092             [res.vbasis, res.cbasis] = deal(resG.vbasis, resG.cbasis);
0093         <span class="keyword">end</span>
0094     <span class="keyword">catch</span>
0095         res.stat = 0;
0096         res.origStat = resG.status;  <span class="comment">% useful information to have</span>
0097     <span class="keyword">end</span>
0098     <span class="comment">%% Use GLPK using RAVEN-provided binary</span>
0099     <span class="keyword">case</span> <span class="string">'glpk'</span>
0100         solverparams.scale   = 128; <span class="comment">% Auto scaling</span>
0101         solverparams.tmlim   = defaultparams.timeLimit;
0102         solverparams.tolbnd  = defaultparams.feasTol;
0103         solverparams.toldj   = defaultparams.optTol;
0104         solverparams.tolint  = defaultparams.intTol;
0105         solverparams.tolobj  = defaultparams.objTol;
0106         solverparams.msglev  = 0; <span class="comment">% Level of verbosity</span>
0107         solverparams = <a href="#_sub1" class="code" title="subfunction s_merged=structUpdate(s_old,s_new)">structUpdate</a>(solverparams,params);
0108         
0109         prob.csense = <a href="#_sub2" class="code" title="subfunction paramlist = renameparams(paramlist,old,new)">renameparams</a>(prob.csense, {<span class="string">'L'</span>,<span class="string">'G'</span>,<span class="string">'E'</span>}, {<span class="string">'U'</span>,<span class="string">'L'</span>,<span class="string">'S'</span>});
0110         
0111         <span class="keyword">if</span> milp
0112             solverparams.tmlim   = solverparams.tmlim*10;
0113             solverparams.msglev  = 1; <span class="comment">% Level of verbosity</span>
0114             disp(<span class="string">'Issues have been observed when using GLPK for MILP solving. Be advised to carefully observe the results, or us another solver.'</span>)
0115         <span class="keyword">end</span>
0116         solverparams.scale   = 1; <span class="comment">% Auto scaling</span>
0117         
0118         <span class="comment">% Ensure that RAVEN glpk binary is used, return to original</span>
0119         <span class="comment">% directory afterwards</span>
0120         [ravenDir,currDir]=findRAVENroot();
0121         cd(fullfile(ravenDir,<span class="string">'software'</span>,<span class="string">'GLPKmex'</span>))
0122         [xopt, fmin, errnum, extra] = glpk(prob.c, prob.A, prob.b, prob.lb, prob.ub, prob.csense, prob.vartype, prob.osense, solverparams);
0123         cd(currDir)
0124         
0125         <span class="keyword">switch</span> errnum <span class="comment">% 1 = undefined; 2 = feasible; 3 = infeasible; 4 = no feasible solution; 5 = optimal; 6 = no unbounded solution</span>
0126             <span class="keyword">case</span> 5
0127                 res.stat = 1; <span class="comment">% Optimal</span>
0128             <span class="keyword">case</span> 2
0129                 res.stat = 2; <span class="comment">% Feasible, but not optimal</span>
0130             <span class="keyword">otherwise</span>
0131                 res.stat = 0;
0132         <span class="keyword">end</span>
0133         res.origStat = errnum;
0134         res.full     = xopt;
0135         res.obj      = fmin;
0136     <span class="keyword">otherwise</span>
0137         error(<span class="string">'RAVEN solver not defined or unknown. Try using setRavenSolver(''solver'').'</span>);
0138 <span class="keyword">end</span>
0139 <span class="keyword">if</span> res.stat&gt;0
0140     res.full=res.full(1:size(prob.a,2));
0141 <span class="keyword">end</span>
0142 <span class="keyword">end</span>
0143 
0144 <a name="_sub1" href="#_subfunctions" class="code">function s_merged=structUpdate(s_old,s_new)</a>
0145 <span class="comment">%Remove overlapping fields from first struct;</span>
0146 <span class="comment">%Obtain all unique names of remaining fields;</span>
0147 <span class="comment">%Merge both structs</span>
0148 s_merged = rmfield(s_old, intersect(fieldnames(s_old), fieldnames(s_new)));
0149 names = [fieldnames(s_merged); fieldnames(s_new)];
0150 s_merged = cell2struct([struct2cell(s_merged); struct2cell(s_new)], names, 1);
0151 <span class="keyword">end</span>
0152 
0153 <a name="_sub2" href="#_subfunctions" class="code">function paramlist = renameparams(paramlist,old,new)</a>
0154 <span class="keyword">if</span> ~iscell(paramlist)
0155     wasNoCell = true;
0156     paramlist={paramlist};
0157 <span class="keyword">else</span>
0158     wasNoCell = false;
0159 <span class="keyword">end</span>
0160 <span class="keyword">for</span> i=1:numel(old)
0161     paramlist = regexprep(paramlist,old{i},new{i});
0162 <span class="keyword">end</span>
0163 <span class="keyword">if</span> wasNoCell
0164     paramlist=paramlist{1};
0165 <span class="keyword">end</span>
0166 <span class="keyword">end</span></pre></div>
=======
0007 <span class="comment">%   verbose if true MILP progress is shown (opt, default true)</span>
0008 <span class="comment">%</span>
0009 <span class="comment">%   res        the output structure from the selected solver RAVENSOLVER</span>
0010 <span class="comment">%           (cobra style)</span>
0011 
0012 <span class="keyword">if</span> nargin&lt;2 || isempty(params)
0013     params=struct();
0014 <span class="keyword">end</span>
0015 <span class="keyword">if</span> nargin&lt;3 || isempty(verbose)
0016     verbose = true;
0017 <span class="keyword">end</span>
0018 <span class="keyword">if</span>(~ispref(<span class="string">'RAVEN'</span>,<span class="string">'solver'</span>))
0019     dispEM(<span class="string">'RAVEN solver not defined or unknown. Try using setRavenSolver(''solver'').'</span>);
0020 <span class="keyword">end</span>
0021 <span class="keyword">if</span> ~all(lower(prob.vartype) == <span class="string">'c'</span>)
0022     disp(<span class="string">'MILP detected.'</span>);
0023     milp=true;
0024 <span class="keyword">else</span>
0025     milp=false;
0026 <span class="keyword">end</span>
0027 
0028 <span class="comment">%% Define default parameters, which will then be used to make solver-</span>
0029 <span class="comment">% specific solverparams structures</span>
0030 defaultparams.feasTol        = 1e-9;
0031 defaultparams.optTol         = 1e-9;
0032 defaultparams.objTol         = 1e-9;
0033 defaultparams.timeLimit      = 1000;
0034 <span class="comment">%defaultparams.iterationLimit = 1000;</span>
0035 defaultparams.intTol         = 1e-12;
0036 defaultparams.relMipGapTol   = 1e-12;
0037 defaultparams.absMipGapTol   = 1e-12;
0038 <span class="keyword">if</span> milp
0039     defaultparams.MIPGap     = 1e-12; 
0040     defaultparams.Seed       = 1;
0041 <span class="keyword">end</span>
0042 solver=getpref(<span class="string">'RAVEN'</span>,<span class="string">'solver'</span>);
0043 
0044 <span class="keyword">switch</span> solver
0045     <span class="comment">%% Use whatever solver is set by COBRA Toolbox changeCobraSolver</span>
0046     <span class="keyword">case</span> <span class="string">'cobra'</span>
0047         <span class="keyword">if</span> milp
0048             cparams=struct(<span class="string">'timeLimit'</span>,1e9,<span class="string">'printLevel'</span>,0,<span class="string">'intTol'</span>,1e-6,<span class="string">'relMipGapTol'</span>,1e-9);
0049             cparams=<a href="#_sub1" class="code" title="subfunction s_merged=structUpdate(s_old,s_new)">structUpdate</a>(cparams,params);
0050             res=solveCobraMILP(prob,cparams);
0051         <span class="keyword">else</span>
0052             res=solveCobraLP(prob);
0053         <span class="keyword">end</span>
0054         
0055     <span class="comment">%% Use Gurobi in a MATLAB environment</span>
0056     <span class="keyword">case</span> <span class="string">'gurobi'</span>
0057     <span class="keyword">if</span> milp
0058         <span class="keyword">if</span> verbose
0059             solverparams.OutputFlag = 1;
0060         <span class="keyword">else</span>
0061             solverparams.OutputFlag = 0;
0062         <span class="keyword">end</span>
0063         solverparams.intTol = 10^-9; <span class="comment">%min val for gurobi</span>
0064         solverparams.MIPGap = defaultparams.MIPGap;
0065         solverparams.Seed = defaultparams.Seed;
0066     <span class="keyword">else</span>
0067         solverparams.OutputFlag = 0;
0068     <span class="keyword">end</span>
0069     solverparams.DisplayInterval= 1; <span class="comment">% Level of verbosity</span>
0070     solverparams.TimeLimit      = defaultparams.timeLimit;
0071     solverparams.FeasibilityTol = defaultparams.feasTol;
0072     solverparams.OptimalityTol  = defaultparams.optTol;
0073     solverparams.Presolve       = 2;
0074     solverparams = <a href="#_sub1" class="code" title="subfunction s_merged=structUpdate(s_old,s_new)">structUpdate</a>(solverparams,params);
0075     
0076     <span class="comment">% Restructering problem according to gurobi format</span>
0077     <span class="keyword">if</span> isfield(prob, <span class="string">'csense'</span>)
0078         prob.csense = <a href="#_sub2" class="code" title="subfunction paramlist = renameparams(paramlist,old,new)">renameparams</a>(prob.csense, {<span class="string">'L'</span>,<span class="string">'G'</span>,<span class="string">'E'</span>}, {<span class="string">'&lt;'</span>,<span class="string">'&gt;'</span>,<span class="string">'='</span>});
0079         prob.sense = prob.csense;
0080         prob = rmfield(prob, {<span class="string">'csense'</span>});
0081     <span class="keyword">end</span>
0082     <span class="keyword">if</span> isfield(prob, <span class="string">'osense'</span>)
0083         prob.osense = <a href="#_sub2" class="code" title="subfunction paramlist = renameparams(paramlist,old,new)">renameparams</a>(num2str(prob.osense), {<span class="string">'1'</span>,<span class="string">'-1'</span>}, {<span class="string">'min'</span>,<span class="string">'max'</span>});
0084         prob.modelsense = prob.osense;
0085         prob = rmfield(prob, {<span class="string">'osense'</span>});
0086     <span class="keyword">end</span>
0087     [prob.obj, prob.rhs] = deal(prob.c, prob.b);
0088     prob = rmfield(prob, {<span class="string">'c'</span>,<span class="string">'b'</span>});
0089     
0090     <span class="comment">%Rename intTol to IntFeasTol</span>
0091     <span class="keyword">if</span> milp
0092         solverparams.IntFeasTol = solverparams.intTol;
0093         solverparams  = rmfield(solverparams, {<span class="string">'intTol'</span>});
0094         prob.vtype = prob.vartype;
0095         prob  = rmfield(prob, {<span class="string">'vartype'</span>});
0096     <span class="keyword">end</span>
0097     
0098     resG = gurobi(prob,solverparams);
0099     
0100     <span class="keyword">try</span>
0101         [res.full, res.obj, res.origStat] = deal(resG.x,  resG.objval, resG.status);
0102         <span class="keyword">if</span> milp &amp;&amp; strcmp(resG.status, <span class="string">'TIME_LIMIT'</span>)
0103             <span class="comment">% If res has the objval field, it succeeded, regardless of</span>
0104             <span class="comment">% time_limit status</span>
0105             resG.status = <span class="string">'OPTIMAL'</span>;
0106         <span class="keyword">end</span>
0107         <span class="keyword">switch</span> resG.status
0108             <span class="keyword">case</span> <span class="string">'OPTIMAL'</span>
0109                 res.stat = 1;
0110             <span class="keyword">case</span> <span class="string">'UNBOUNDED'</span>
0111                 res.stat = 2;
0112             <span class="keyword">otherwise</span>
0113                 res.stat = 0;
0114         <span class="keyword">end</span>
0115         <span class="keyword">if</span> ~milp
0116             [res.vbasis, res.cbasis] = deal(resG.vbasis, resG.cbasis);
0117         <span class="keyword">else</span>
0118             res.mipgap = resG.mipgap; 
0119         <span class="keyword">end</span>
0120     <span class="keyword">catch</span>
0121         res.stat = 0;
0122         res.origStat = resG.status;  <span class="comment">% useful information to have</span>
0123     <span class="keyword">end</span>
0124     <span class="comment">%% Use GLPK using RAVEN-provided binary</span>
0125     <span class="keyword">case</span> <span class="string">'glpk'</span>
0126         solverparams.scale   = 128; <span class="comment">% Auto scaling</span>
0127         solverparams.tmlim   = defaultparams.timeLimit;
0128         solverparams.tolbnd  = defaultparams.feasTol;
0129         solverparams.toldj   = defaultparams.optTol;
0130         solverparams.tolint  = defaultparams.intTol;
0131         solverparams.tolobj  = defaultparams.objTol;
0132         solverparams.msglev  = 0; <span class="comment">% Level of verbosity</span>
0133         solverparams = <a href="#_sub1" class="code" title="subfunction s_merged=structUpdate(s_old,s_new)">structUpdate</a>(solverparams,params);
0134         
0135         prob.csense = <a href="#_sub2" class="code" title="subfunction paramlist = renameparams(paramlist,old,new)">renameparams</a>(prob.csense, {<span class="string">'L'</span>,<span class="string">'G'</span>,<span class="string">'E'</span>}, {<span class="string">'U'</span>,<span class="string">'L'</span>,<span class="string">'S'</span>});
0136         
0137         <span class="keyword">if</span> milp
0138             solverparams.tmlim   = solverparams.tmlim*10;
0139             solverparams.msglev  = 1; <span class="comment">% Level of verbosity</span>
0140             disp(<span class="string">'Issues have been observed when using GLPK for MILP solving. Be advised to carefully observe the results, or us another solver.'</span>)
0141         <span class="keyword">end</span>
0142         solverparams.scale   = 1; <span class="comment">% Auto scaling</span>
0143         
0144         <span class="comment">% Ensure that RAVEN glpk binary is used, return to original</span>
0145         <span class="comment">% directory afterwards</span>
0146         [ravenDir,currDir]=findRAVENroot();
0147         cd(fullfile(ravenDir,<span class="string">'software'</span>,<span class="string">'GLPKmex'</span>))
0148         [xopt, fmin, errnum, extra] = glpk(prob.c, prob.A, prob.b, prob.lb, prob.ub, prob.csense, prob.vartype, prob.osense, solverparams);
0149         cd(currDir)
0150         
0151         <span class="keyword">switch</span> errnum <span class="comment">% 1 = undefined; 2 = feasible; 3 = infeasible; 4 = no feasible solution; 5 = optimal; 6 = no unbounded solution</span>
0152             <span class="keyword">case</span> 5
0153                 res.stat = 1; <span class="comment">% Optimal</span>
0154             <span class="keyword">case</span> 2
0155                 res.stat = 2; <span class="comment">% Feasible, but not optimal</span>
0156             <span class="keyword">otherwise</span>
0157                 res.stat = 0;
0158         <span class="keyword">end</span>
0159         res.origStat = errnum;
0160         res.full     = xopt;
0161         res.obj      = fmin;
0162     <span class="keyword">otherwise</span>
0163         error(<span class="string">'RAVEN solver not defined or unknown. Try using setRavenSolver(''solver'').'</span>);
0164 <span class="keyword">end</span>
0165 <span class="keyword">if</span> res.stat&gt;0
0166     res.full=res.full(1:size(prob.a,2));
0167 <span class="keyword">end</span>
0168 <span class="keyword">end</span>
0169 
0170 <a name="_sub1" href="#_subfunctions" class="code">function s_merged=structUpdate(s_old,s_new)</a>
0171 <span class="comment">%Remove overlapping fields from first struct;</span>
0172 <span class="comment">%Obtain all unique names of remaining fields;</span>
0173 <span class="comment">%Merge both structs</span>
0174 s_merged = rmfield(s_old, intersect(fieldnames(s_old), fieldnames(s_new)));
0175 names = [fieldnames(s_merged); fieldnames(s_new)];
0176 s_merged = cell2struct([struct2cell(s_merged); struct2cell(s_new)], names, 1);
0177 <span class="keyword">end</span>
0178 
0179 <a name="_sub2" href="#_subfunctions" class="code">function paramlist = renameparams(paramlist,old,new)</a>
0180 <span class="keyword">if</span> ~iscell(paramlist)
0181     wasNoCell = true;
0182     paramlist={paramlist};
0183 <span class="keyword">else</span>
0184     wasNoCell = false;
0185 <span class="keyword">end</span>
0186 <span class="keyword">for</span> i=1:numel(old)
0187     paramlist = regexprep(paramlist,old{i},new{i});
0188 <span class="keyword">end</span>
0189 <span class="keyword">if</span> wasNoCell
0190     paramlist=paramlist{1};
0191 <span class="keyword">end</span>
0192 <span class="keyword">end</span></pre></div>
>>>>>>> 416ad72d
<hr><address>Generated by <strong><a href="http://www.artefact.tk/software/matlab/m2html/" title="Matlab Documentation in HTML">m2html</a></strong> &copy; 2005</address>
</body>
</html><|MERGE_RESOLUTION|>--- conflicted
+++ resolved
@@ -58,168 +58,6 @@
 0004 <span class="comment">%</span>
 0005 <span class="comment">%   prob    cobra style LP/MILP problem struct to be optimised</span>
 0006 <span class="comment">%   params    solver specific parameters (optional)</span>
-<<<<<<< HEAD
-0007 <span class="comment">%</span>
-0008 <span class="comment">%   res        the output structure from the selected solver RAVENSOLVER</span>
-0009 <span class="comment">%           (cobra style)</span>
-0010 
-0011 <span class="keyword">if</span> nargin&lt;2 || isempty(params)
-0012     params=struct();
-0013 <span class="keyword">end</span>
-0014 <span class="keyword">if</span>(~ispref(<span class="string">'RAVEN'</span>,<span class="string">'solver'</span>))
-0015     dispEM(<span class="string">'RAVEN solver not defined or unknown. Try using setRavenSolver(''solver'').'</span>);
-0016 <span class="keyword">end</span>
-0017 <span class="keyword">if</span> ~all(lower(prob.vartype) == <span class="string">'c'</span>)
-0018     disp(<span class="string">'MILP detected.'</span>);
-0019     milp=true;
-0020 <span class="keyword">else</span>
-0021     milp=false;
-0022 <span class="keyword">end</span>
-0023 
-0024 <span class="comment">%% Define default parameters, which will then be used to make solver-</span>
-0025 <span class="comment">% specific solverparams structures</span>
-0026 defaultparams.feasTol        = 1e-6;
-0027 defaultparams.optTol         = 1e-6;
-0028 defaultparams.objTol         = 1e-6;
-0029 defaultparams.timeLimit      = 1000;
-0030 <span class="comment">%defaultparams.iterationLimit = 1000;</span>
-0031 defaultparams.intTol         = 1e-12;
-0032 defaultparams.relMipGapTol   = 1e-12;
-0033 defaultparams.absMipGapTol   = 1e-12;
-0034 
-0035 <span class="comment">%Set as global variable for speed improvement if optimizeProb is run many times</span>
-0036 <span class="keyword">global</span> RAVENSOLVER;
-0037 <span class="keyword">if</span> isempty(RAVENSOLVER)
-0038     RAVENSOLVER = getpref(<span class="string">'RAVEN'</span>,<span class="string">'solver'</span>);
-0039 <span class="keyword">end</span>
-0040 solver=RAVENSOLVER;
-0041 
-0042 <span class="keyword">switch</span> solver
-0043     <span class="comment">%% Use whatever solver is set by COBRA Toolbox changeCobraSolver</span>
-0044     <span class="keyword">case</span> <span class="string">'cobra'</span>
-0045         <span class="keyword">if</span> milp
-0046             cparams=struct(<span class="string">'timeLimit'</span>,1e9,<span class="string">'printLevel'</span>,0,<span class="string">'intTol'</span>,1e-6,<span class="string">'relMipGapTol'</span>,1e-9);
-0047             cparams=<a href="#_sub1" class="code" title="subfunction s_merged=structUpdate(s_old,s_new)">structUpdate</a>(cparams,params);
-0048             res=solveCobraMILP(prob,cparams);
-0049         <span class="keyword">else</span>
-0050             res=solveCobraLP(prob);
-0051         <span class="keyword">end</span>
-0052         
-0053     <span class="comment">%% Use Gurobi in a MATLAB environment</span>
-0054     <span class="keyword">case</span> <span class="string">'gurobi'</span>
-0055     <span class="keyword">if</span> milp
-0056         solverparams.OutputFlag = 1;
-0057     <span class="keyword">else</span>
-0058         solverparams.OutputFlag = 0;
-0059     <span class="keyword">end</span>
-0060     solverparams.DisplayInterval= 1; <span class="comment">% Level of verbosity</span>
-0061     solverparams.TimeLimit      = defaultparams.timeLimit;
-0062     solverparams.FeasibilityTol = defaultparams.feasTol;
-0063     solverparams.OptimalityTol  = defaultparams.optTol;
-0064     solverparams.Presolve       = 2;
-0065     solverparams = <a href="#_sub1" class="code" title="subfunction s_merged=structUpdate(s_old,s_new)">structUpdate</a>(solverparams,params);
-0066     
-0067     <span class="comment">% Restructering problem according to gurobi format</span>
-0068     prob.csense = <a href="#_sub2" class="code" title="subfunction paramlist = renameparams(paramlist,old,new)">renameparams</a>(prob.csense, {<span class="string">'L'</span>,<span class="string">'G'</span>,<span class="string">'E'</span>}, {<span class="string">'&lt;'</span>,<span class="string">'&gt;'</span>,<span class="string">'='</span>});
-0069     prob.osense = <a href="#_sub2" class="code" title="subfunction paramlist = renameparams(paramlist,old,new)">renameparams</a>(num2str(prob.osense), {<span class="string">'1'</span>,<span class="string">'-1'</span>}, {<span class="string">'min'</span>,<span class="string">'max'</span>});
-0070     
-0071     [prob.obj, prob.rhs, prob.sense, prob.modelsense] = deal(prob.c, prob.b, prob.csense, prob.osense);
-0072     prob = rmfield(prob, {<span class="string">'c'</span>,<span class="string">'b'</span>,<span class="string">'csense'</span>,<span class="string">'osense'</span>});
-0073     
-0074     resG = gurobi(prob,solverparams);
-0075     
-0076     <span class="keyword">try</span>
-0077         [res.full, res.obj, res.origStat] = deal(resG.x,  resG.objval, resG.status);
-0078         <span class="keyword">if</span> milp &amp;&amp; strcmp(resG.status, <span class="string">'TIME_LIMIT'</span>)
-0079             <span class="comment">% If res has the objval field, it succeeded, regardless of</span>
-0080             <span class="comment">% time_limit status</span>
-0081             resG.status = <span class="string">'OPTIMAL'</span>;
-0082         <span class="keyword">end</span>
-0083         <span class="keyword">switch</span> resG.status
-0084             <span class="keyword">case</span> <span class="string">'OPTIMAL'</span>
-0085                 res.stat = 1;
-0086             <span class="keyword">case</span> <span class="string">'UNBOUNDED'</span>
-0087                 res.stat = 2;
-0088             <span class="keyword">otherwise</span>
-0089                 res.stat = 0;
-0090         <span class="keyword">end</span>
-0091         <span class="keyword">if</span> ~milp
-0092             [res.vbasis, res.cbasis] = deal(resG.vbasis, resG.cbasis);
-0093         <span class="keyword">end</span>
-0094     <span class="keyword">catch</span>
-0095         res.stat = 0;
-0096         res.origStat = resG.status;  <span class="comment">% useful information to have</span>
-0097     <span class="keyword">end</span>
-0098     <span class="comment">%% Use GLPK using RAVEN-provided binary</span>
-0099     <span class="keyword">case</span> <span class="string">'glpk'</span>
-0100         solverparams.scale   = 128; <span class="comment">% Auto scaling</span>
-0101         solverparams.tmlim   = defaultparams.timeLimit;
-0102         solverparams.tolbnd  = defaultparams.feasTol;
-0103         solverparams.toldj   = defaultparams.optTol;
-0104         solverparams.tolint  = defaultparams.intTol;
-0105         solverparams.tolobj  = defaultparams.objTol;
-0106         solverparams.msglev  = 0; <span class="comment">% Level of verbosity</span>
-0107         solverparams = <a href="#_sub1" class="code" title="subfunction s_merged=structUpdate(s_old,s_new)">structUpdate</a>(solverparams,params);
-0108         
-0109         prob.csense = <a href="#_sub2" class="code" title="subfunction paramlist = renameparams(paramlist,old,new)">renameparams</a>(prob.csense, {<span class="string">'L'</span>,<span class="string">'G'</span>,<span class="string">'E'</span>}, {<span class="string">'U'</span>,<span class="string">'L'</span>,<span class="string">'S'</span>});
-0110         
-0111         <span class="keyword">if</span> milp
-0112             solverparams.tmlim   = solverparams.tmlim*10;
-0113             solverparams.msglev  = 1; <span class="comment">% Level of verbosity</span>
-0114             disp(<span class="string">'Issues have been observed when using GLPK for MILP solving. Be advised to carefully observe the results, or us another solver.'</span>)
-0115         <span class="keyword">end</span>
-0116         solverparams.scale   = 1; <span class="comment">% Auto scaling</span>
-0117         
-0118         <span class="comment">% Ensure that RAVEN glpk binary is used, return to original</span>
-0119         <span class="comment">% directory afterwards</span>
-0120         [ravenDir,currDir]=findRAVENroot();
-0121         cd(fullfile(ravenDir,<span class="string">'software'</span>,<span class="string">'GLPKmex'</span>))
-0122         [xopt, fmin, errnum, extra] = glpk(prob.c, prob.A, prob.b, prob.lb, prob.ub, prob.csense, prob.vartype, prob.osense, solverparams);
-0123         cd(currDir)
-0124         
-0125         <span class="keyword">switch</span> errnum <span class="comment">% 1 = undefined; 2 = feasible; 3 = infeasible; 4 = no feasible solution; 5 = optimal; 6 = no unbounded solution</span>
-0126             <span class="keyword">case</span> 5
-0127                 res.stat = 1; <span class="comment">% Optimal</span>
-0128             <span class="keyword">case</span> 2
-0129                 res.stat = 2; <span class="comment">% Feasible, but not optimal</span>
-0130             <span class="keyword">otherwise</span>
-0131                 res.stat = 0;
-0132         <span class="keyword">end</span>
-0133         res.origStat = errnum;
-0134         res.full     = xopt;
-0135         res.obj      = fmin;
-0136     <span class="keyword">otherwise</span>
-0137         error(<span class="string">'RAVEN solver not defined or unknown. Try using setRavenSolver(''solver'').'</span>);
-0138 <span class="keyword">end</span>
-0139 <span class="keyword">if</span> res.stat&gt;0
-0140     res.full=res.full(1:size(prob.a,2));
-0141 <span class="keyword">end</span>
-0142 <span class="keyword">end</span>
-0143 
-0144 <a name="_sub1" href="#_subfunctions" class="code">function s_merged=structUpdate(s_old,s_new)</a>
-0145 <span class="comment">%Remove overlapping fields from first struct;</span>
-0146 <span class="comment">%Obtain all unique names of remaining fields;</span>
-0147 <span class="comment">%Merge both structs</span>
-0148 s_merged = rmfield(s_old, intersect(fieldnames(s_old), fieldnames(s_new)));
-0149 names = [fieldnames(s_merged); fieldnames(s_new)];
-0150 s_merged = cell2struct([struct2cell(s_merged); struct2cell(s_new)], names, 1);
-0151 <span class="keyword">end</span>
-0152 
-0153 <a name="_sub2" href="#_subfunctions" class="code">function paramlist = renameparams(paramlist,old,new)</a>
-0154 <span class="keyword">if</span> ~iscell(paramlist)
-0155     wasNoCell = true;
-0156     paramlist={paramlist};
-0157 <span class="keyword">else</span>
-0158     wasNoCell = false;
-0159 <span class="keyword">end</span>
-0160 <span class="keyword">for</span> i=1:numel(old)
-0161     paramlist = regexprep(paramlist,old{i},new{i});
-0162 <span class="keyword">end</span>
-0163 <span class="keyword">if</span> wasNoCell
-0164     paramlist=paramlist{1};
-0165 <span class="keyword">end</span>
-0166 <span class="keyword">end</span></pre></div>
-=======
 0007 <span class="comment">%   verbose if true MILP progress is shown (opt, default true)</span>
 0008 <span class="comment">%</span>
 0009 <span class="comment">%   res        the output structure from the selected solver RAVENSOLVER</span>
@@ -243,9 +81,9 @@
 0027 
 0028 <span class="comment">%% Define default parameters, which will then be used to make solver-</span>
 0029 <span class="comment">% specific solverparams structures</span>
-0030 defaultparams.feasTol        = 1e-9;
-0031 defaultparams.optTol         = 1e-9;
-0032 defaultparams.objTol         = 1e-9;
+0030 defaultparams.feasTol        = 1e-6;
+0031 defaultparams.optTol         = 1e-6;
+0032 defaultparams.objTol         = 1e-6;
 0033 defaultparams.timeLimit      = 1000;
 0034 <span class="comment">%defaultparams.iterationLimit = 1000;</span>
 0035 defaultparams.intTol         = 1e-12;
@@ -255,158 +93,163 @@
 0039     defaultparams.MIPGap     = 1e-12; 
 0040     defaultparams.Seed       = 1;
 0041 <span class="keyword">end</span>
-0042 solver=getpref(<span class="string">'RAVEN'</span>,<span class="string">'solver'</span>);
-0043 
-0044 <span class="keyword">switch</span> solver
-0045     <span class="comment">%% Use whatever solver is set by COBRA Toolbox changeCobraSolver</span>
-0046     <span class="keyword">case</span> <span class="string">'cobra'</span>
-0047         <span class="keyword">if</span> milp
-0048             cparams=struct(<span class="string">'timeLimit'</span>,1e9,<span class="string">'printLevel'</span>,0,<span class="string">'intTol'</span>,1e-6,<span class="string">'relMipGapTol'</span>,1e-9);
-0049             cparams=<a href="#_sub1" class="code" title="subfunction s_merged=structUpdate(s_old,s_new)">structUpdate</a>(cparams,params);
-0050             res=solveCobraMILP(prob,cparams);
-0051         <span class="keyword">else</span>
-0052             res=solveCobraLP(prob);
-0053         <span class="keyword">end</span>
-0054         
-0055     <span class="comment">%% Use Gurobi in a MATLAB environment</span>
-0056     <span class="keyword">case</span> <span class="string">'gurobi'</span>
-0057     <span class="keyword">if</span> milp
-0058         <span class="keyword">if</span> verbose
-0059             solverparams.OutputFlag = 1;
-0060         <span class="keyword">else</span>
-0061             solverparams.OutputFlag = 0;
-0062         <span class="keyword">end</span>
-0063         solverparams.intTol = 10^-9; <span class="comment">%min val for gurobi</span>
-0064         solverparams.MIPGap = defaultparams.MIPGap;
-0065         solverparams.Seed = defaultparams.Seed;
-0066     <span class="keyword">else</span>
-0067         solverparams.OutputFlag = 0;
-0068     <span class="keyword">end</span>
-0069     solverparams.DisplayInterval= 1; <span class="comment">% Level of verbosity</span>
-0070     solverparams.TimeLimit      = defaultparams.timeLimit;
-0071     solverparams.FeasibilityTol = defaultparams.feasTol;
-0072     solverparams.OptimalityTol  = defaultparams.optTol;
-0073     solverparams.Presolve       = 2;
-0074     solverparams = <a href="#_sub1" class="code" title="subfunction s_merged=structUpdate(s_old,s_new)">structUpdate</a>(solverparams,params);
-0075     
-0076     <span class="comment">% Restructering problem according to gurobi format</span>
-0077     <span class="keyword">if</span> isfield(prob, <span class="string">'csense'</span>)
-0078         prob.csense = <a href="#_sub2" class="code" title="subfunction paramlist = renameparams(paramlist,old,new)">renameparams</a>(prob.csense, {<span class="string">'L'</span>,<span class="string">'G'</span>,<span class="string">'E'</span>}, {<span class="string">'&lt;'</span>,<span class="string">'&gt;'</span>,<span class="string">'='</span>});
-0079         prob.sense = prob.csense;
-0080         prob = rmfield(prob, {<span class="string">'csense'</span>});
-0081     <span class="keyword">end</span>
-0082     <span class="keyword">if</span> isfield(prob, <span class="string">'osense'</span>)
-0083         prob.osense = <a href="#_sub2" class="code" title="subfunction paramlist = renameparams(paramlist,old,new)">renameparams</a>(num2str(prob.osense), {<span class="string">'1'</span>,<span class="string">'-1'</span>}, {<span class="string">'min'</span>,<span class="string">'max'</span>});
-0084         prob.modelsense = prob.osense;
-0085         prob = rmfield(prob, {<span class="string">'osense'</span>});
-0086     <span class="keyword">end</span>
-0087     [prob.obj, prob.rhs] = deal(prob.c, prob.b);
-0088     prob = rmfield(prob, {<span class="string">'c'</span>,<span class="string">'b'</span>});
-0089     
-0090     <span class="comment">%Rename intTol to IntFeasTol</span>
-0091     <span class="keyword">if</span> milp
-0092         solverparams.IntFeasTol = solverparams.intTol;
-0093         solverparams  = rmfield(solverparams, {<span class="string">'intTol'</span>});
-0094         prob.vtype = prob.vartype;
-0095         prob  = rmfield(prob, {<span class="string">'vartype'</span>});
-0096     <span class="keyword">end</span>
-0097     
-0098     resG = gurobi(prob,solverparams);
-0099     
-0100     <span class="keyword">try</span>
-0101         [res.full, res.obj, res.origStat] = deal(resG.x,  resG.objval, resG.status);
-0102         <span class="keyword">if</span> milp &amp;&amp; strcmp(resG.status, <span class="string">'TIME_LIMIT'</span>)
-0103             <span class="comment">% If res has the objval field, it succeeded, regardless of</span>
-0104             <span class="comment">% time_limit status</span>
-0105             resG.status = <span class="string">'OPTIMAL'</span>;
-0106         <span class="keyword">end</span>
-0107         <span class="keyword">switch</span> resG.status
-0108             <span class="keyword">case</span> <span class="string">'OPTIMAL'</span>
-0109                 res.stat = 1;
-0110             <span class="keyword">case</span> <span class="string">'UNBOUNDED'</span>
-0111                 res.stat = 2;
-0112             <span class="keyword">otherwise</span>
-0113                 res.stat = 0;
-0114         <span class="keyword">end</span>
-0115         <span class="keyword">if</span> ~milp
-0116             [res.vbasis, res.cbasis] = deal(resG.vbasis, resG.cbasis);
-0117         <span class="keyword">else</span>
-0118             res.mipgap = resG.mipgap; 
-0119         <span class="keyword">end</span>
-0120     <span class="keyword">catch</span>
-0121         res.stat = 0;
-0122         res.origStat = resG.status;  <span class="comment">% useful information to have</span>
-0123     <span class="keyword">end</span>
-0124     <span class="comment">%% Use GLPK using RAVEN-provided binary</span>
-0125     <span class="keyword">case</span> <span class="string">'glpk'</span>
-0126         solverparams.scale   = 128; <span class="comment">% Auto scaling</span>
-0127         solverparams.tmlim   = defaultparams.timeLimit;
-0128         solverparams.tolbnd  = defaultparams.feasTol;
-0129         solverparams.toldj   = defaultparams.optTol;
-0130         solverparams.tolint  = defaultparams.intTol;
-0131         solverparams.tolobj  = defaultparams.objTol;
-0132         solverparams.msglev  = 0; <span class="comment">% Level of verbosity</span>
-0133         solverparams = <a href="#_sub1" class="code" title="subfunction s_merged=structUpdate(s_old,s_new)">structUpdate</a>(solverparams,params);
-0134         
-0135         prob.csense = <a href="#_sub2" class="code" title="subfunction paramlist = renameparams(paramlist,old,new)">renameparams</a>(prob.csense, {<span class="string">'L'</span>,<span class="string">'G'</span>,<span class="string">'E'</span>}, {<span class="string">'U'</span>,<span class="string">'L'</span>,<span class="string">'S'</span>});
-0136         
-0137         <span class="keyword">if</span> milp
-0138             solverparams.tmlim   = solverparams.tmlim*10;
-0139             solverparams.msglev  = 1; <span class="comment">% Level of verbosity</span>
-0140             disp(<span class="string">'Issues have been observed when using GLPK for MILP solving. Be advised to carefully observe the results, or us another solver.'</span>)
-0141         <span class="keyword">end</span>
-0142         solverparams.scale   = 1; <span class="comment">% Auto scaling</span>
-0143         
-0144         <span class="comment">% Ensure that RAVEN glpk binary is used, return to original</span>
-0145         <span class="comment">% directory afterwards</span>
-0146         [ravenDir,currDir]=findRAVENroot();
-0147         cd(fullfile(ravenDir,<span class="string">'software'</span>,<span class="string">'GLPKmex'</span>))
-0148         [xopt, fmin, errnum, extra] = glpk(prob.c, prob.A, prob.b, prob.lb, prob.ub, prob.csense, prob.vartype, prob.osense, solverparams);
-0149         cd(currDir)
-0150         
-0151         <span class="keyword">switch</span> errnum <span class="comment">% 1 = undefined; 2 = feasible; 3 = infeasible; 4 = no feasible solution; 5 = optimal; 6 = no unbounded solution</span>
-0152             <span class="keyword">case</span> 5
-0153                 res.stat = 1; <span class="comment">% Optimal</span>
-0154             <span class="keyword">case</span> 2
-0155                 res.stat = 2; <span class="comment">% Feasible, but not optimal</span>
-0156             <span class="keyword">otherwise</span>
-0157                 res.stat = 0;
-0158         <span class="keyword">end</span>
-0159         res.origStat = errnum;
-0160         res.full     = xopt;
-0161         res.obj      = fmin;
-0162     <span class="keyword">otherwise</span>
-0163         error(<span class="string">'RAVEN solver not defined or unknown. Try using setRavenSolver(''solver'').'</span>);
-0164 <span class="keyword">end</span>
-0165 <span class="keyword">if</span> res.stat&gt;0
-0166     res.full=res.full(1:size(prob.a,2));
-0167 <span class="keyword">end</span>
-0168 <span class="keyword">end</span>
-0169 
-0170 <a name="_sub1" href="#_subfunctions" class="code">function s_merged=structUpdate(s_old,s_new)</a>
-0171 <span class="comment">%Remove overlapping fields from first struct;</span>
-0172 <span class="comment">%Obtain all unique names of remaining fields;</span>
-0173 <span class="comment">%Merge both structs</span>
-0174 s_merged = rmfield(s_old, intersect(fieldnames(s_old), fieldnames(s_new)));
-0175 names = [fieldnames(s_merged); fieldnames(s_new)];
-0176 s_merged = cell2struct([struct2cell(s_merged); struct2cell(s_new)], names, 1);
-0177 <span class="keyword">end</span>
-0178 
-0179 <a name="_sub2" href="#_subfunctions" class="code">function paramlist = renameparams(paramlist,old,new)</a>
-0180 <span class="keyword">if</span> ~iscell(paramlist)
-0181     wasNoCell = true;
-0182     paramlist={paramlist};
-0183 <span class="keyword">else</span>
-0184     wasNoCell = false;
-0185 <span class="keyword">end</span>
-0186 <span class="keyword">for</span> i=1:numel(old)
-0187     paramlist = regexprep(paramlist,old{i},new{i});
-0188 <span class="keyword">end</span>
-0189 <span class="keyword">if</span> wasNoCell
-0190     paramlist=paramlist{1};
+0042 
+0043 <span class="comment">%Set as global variable for speed improvement if optimizeProb is run many times</span>
+0044 <span class="keyword">global</span> RAVENSOLVER;
+0045 <span class="keyword">if</span> isempty(RAVENSOLVER)
+0046     RAVENSOLVER = getpref(<span class="string">'RAVEN'</span>,<span class="string">'solver'</span>);
+0047 <span class="keyword">end</span>
+0048 solver=RAVENSOLVER;
+0049 
+0050 <span class="keyword">switch</span> solver
+0051     <span class="comment">%% Use whatever solver is set by COBRA Toolbox changeCobraSolver</span>
+0052     <span class="keyword">case</span> <span class="string">'cobra'</span>
+0053         <span class="keyword">if</span> milp
+0054             cparams=struct(<span class="string">'timeLimit'</span>,1e9,<span class="string">'printLevel'</span>,0,<span class="string">'intTol'</span>,1e-6,<span class="string">'relMipGapTol'</span>,1e-9);
+0055             cparams=<a href="#_sub1" class="code" title="subfunction s_merged=structUpdate(s_old,s_new)">structUpdate</a>(cparams,params);
+0056             res=solveCobraMILP(prob,cparams);
+0057         <span class="keyword">else</span>
+0058             res=solveCobraLP(prob);
+0059         <span class="keyword">end</span>
+0060         
+0061     <span class="comment">%% Use Gurobi in a MATLAB environment</span>
+0062     <span class="keyword">case</span> <span class="string">'gurobi'</span>
+0063     <span class="keyword">if</span> milp
+0064         <span class="keyword">if</span> verbose
+0065             solverparams.OutputFlag = 1;
+0066         <span class="keyword">else</span>
+0067             solverparams.OutputFlag = 0;
+0068         <span class="keyword">end</span>
+0069         solverparams.intTol = 10^-9; <span class="comment">%min val for gurobi</span>
+0070         solverparams.MIPGap = defaultparams.MIPGap;
+0071         solverparams.Seed = defaultparams.Seed;
+0072     <span class="keyword">else</span>
+0073         solverparams.OutputFlag = 0;
+0074     <span class="keyword">end</span>
+0075     solverparams.DisplayInterval= 1; <span class="comment">% Level of verbosity</span>
+0076     solverparams.TimeLimit      = defaultparams.timeLimit;
+0077     solverparams.FeasibilityTol = defaultparams.feasTol;
+0078     solverparams.OptimalityTol  = defaultparams.optTol;
+0079     solverparams.Presolve       = 2;
+0080     solverparams = <a href="#_sub1" class="code" title="subfunction s_merged=structUpdate(s_old,s_new)">structUpdate</a>(solverparams,params);
+0081     
+0082     <span class="comment">% Restructering problem according to gurobi format</span>
+0083     <span class="keyword">if</span> isfield(prob, <span class="string">'csense'</span>)
+0084         prob.csense = <a href="#_sub2" class="code" title="subfunction paramlist = renameparams(paramlist,old,new)">renameparams</a>(prob.csense, {<span class="string">'L'</span>,<span class="string">'G'</span>,<span class="string">'E'</span>}, {<span class="string">'&lt;'</span>,<span class="string">'&gt;'</span>,<span class="string">'='</span>});
+0085         prob.sense = prob.csense;
+0086         prob = rmfield(prob, {<span class="string">'csense'</span>});
+0087     <span class="keyword">end</span>
+0088     <span class="keyword">if</span> isfield(prob, <span class="string">'osense'</span>)
+0089         prob.osense = <a href="#_sub2" class="code" title="subfunction paramlist = renameparams(paramlist,old,new)">renameparams</a>(num2str(prob.osense), {<span class="string">'1'</span>,<span class="string">'-1'</span>}, {<span class="string">'min'</span>,<span class="string">'max'</span>});
+0090         prob.modelsense = prob.osense;
+0091         prob = rmfield(prob, {<span class="string">'osense'</span>});
+0092     <span class="keyword">end</span>
+0093     [prob.obj, prob.rhs] = deal(prob.c, prob.b);
+0094     prob = rmfield(prob, {<span class="string">'c'</span>,<span class="string">'b'</span>});
+0095     
+0096     <span class="comment">%Rename intTol to IntFeasTol</span>
+0097     <span class="keyword">if</span> milp
+0098         solverparams.IntFeasTol = solverparams.intTol;
+0099         solverparams  = rmfield(solverparams, {<span class="string">'intTol'</span>});
+0100         prob.vtype = prob.vartype;
+0101         prob  = rmfield(prob, {<span class="string">'vartype'</span>});
+0102     <span class="keyword">end</span>
+0103     
+0104     resG = gurobi(prob,solverparams);
+0105     
+0106     <span class="keyword">try</span>
+0107         [res.full, res.obj, res.origStat] = deal(resG.x,  resG.objval, resG.status);
+0108         <span class="keyword">if</span> milp &amp;&amp; strcmp(resG.status, <span class="string">'TIME_LIMIT'</span>)
+0109             <span class="comment">% If res has the objval field, it succeeded, regardless of</span>
+0110             <span class="comment">% time_limit status</span>
+0111             resG.status = <span class="string">'OPTIMAL'</span>;
+0112         <span class="keyword">end</span>
+0113         <span class="keyword">switch</span> resG.status
+0114             <span class="keyword">case</span> <span class="string">'OPTIMAL'</span>
+0115                 res.stat = 1;
+0116             <span class="keyword">case</span> <span class="string">'UNBOUNDED'</span>
+0117                 res.stat = 2;
+0118             <span class="keyword">otherwise</span>
+0119                 res.stat = 0;
+0120         <span class="keyword">end</span>
+0121         <span class="keyword">if</span> ~milp
+0122             [res.vbasis, res.cbasis] = deal(resG.vbasis, resG.cbasis);
+0123         <span class="keyword">else</span>
+0124             res.mipgap = resG.mipgap; 
+0125         <span class="keyword">end</span>
+0126     <span class="keyword">catch</span>
+0127         res.stat = 0;
+0128         res.origStat = resG.status;  <span class="comment">% useful information to have</span>
+0129     <span class="keyword">end</span>
+0130     <span class="comment">%% Use GLPK using RAVEN-provided binary</span>
+0131     <span class="keyword">case</span> <span class="string">'glpk'</span>
+0132         solverparams.scale   = 128; <span class="comment">% Auto scaling</span>
+0133         solverparams.tmlim   = defaultparams.timeLimit;
+0134         solverparams.tolbnd  = defaultparams.feasTol;
+0135         solverparams.toldj   = defaultparams.optTol;
+0136         solverparams.tolint  = defaultparams.intTol;
+0137         solverparams.tolobj  = defaultparams.objTol;
+0138         solverparams.msglev  = 0; <span class="comment">% Level of verbosity</span>
+0139         solverparams = <a href="#_sub1" class="code" title="subfunction s_merged=structUpdate(s_old,s_new)">structUpdate</a>(solverparams,params);
+0140         
+0141         prob.csense = <a href="#_sub2" class="code" title="subfunction paramlist = renameparams(paramlist,old,new)">renameparams</a>(prob.csense, {<span class="string">'L'</span>,<span class="string">'G'</span>,<span class="string">'E'</span>}, {<span class="string">'U'</span>,<span class="string">'L'</span>,<span class="string">'S'</span>});
+0142         
+0143         <span class="keyword">if</span> milp
+0144             solverparams.tmlim   = solverparams.tmlim*10;
+0145             solverparams.msglev  = 1; <span class="comment">% Level of verbosity</span>
+0146             disp(<span class="string">'Issues have been observed when using GLPK for MILP solving. Be advised to carefully observe the results, or us another solver.'</span>)
+0147         <span class="keyword">end</span>
+0148         solverparams.scale   = 1; <span class="comment">% Auto scaling</span>
+0149         
+0150         <span class="comment">% Ensure that RAVEN glpk binary is used, return to original</span>
+0151         <span class="comment">% directory afterwards</span>
+0152         [ravenDir,currDir]=findRAVENroot();
+0153         cd(fullfile(ravenDir,<span class="string">'software'</span>,<span class="string">'GLPKmex'</span>))
+0154         [xopt, fmin, errnum, extra] = glpk(prob.c, prob.A, prob.b, prob.lb, prob.ub, prob.csense, prob.vartype, prob.osense, solverparams);
+0155         cd(currDir)
+0156         
+0157         <span class="keyword">switch</span> errnum <span class="comment">% 1 = undefined; 2 = feasible; 3 = infeasible; 4 = no feasible solution; 5 = optimal; 6 = no unbounded solution</span>
+0158             <span class="keyword">case</span> 5
+0159                 res.stat = 1; <span class="comment">% Optimal</span>
+0160             <span class="keyword">case</span> 2
+0161                 res.stat = 2; <span class="comment">% Feasible, but not optimal</span>
+0162             <span class="keyword">otherwise</span>
+0163                 res.stat = 0;
+0164         <span class="keyword">end</span>
+0165         res.origStat = errnum;
+0166         res.full     = xopt;
+0167         res.obj      = fmin;
+0168     <span class="keyword">otherwise</span>
+0169         error(<span class="string">'RAVEN solver not defined or unknown. Try using setRavenSolver(''solver'').'</span>);
+0170 <span class="keyword">end</span>
+0171 <span class="keyword">if</span> res.stat&gt;0
+0172     res.full=res.full(1:size(prob.a,2));
+0173 <span class="keyword">end</span>
+0174 <span class="keyword">end</span>
+0175 
+0176 <a name="_sub1" href="#_subfunctions" class="code">function s_merged=structUpdate(s_old,s_new)</a>
+0177 <span class="comment">%Remove overlapping fields from first struct;</span>
+0178 <span class="comment">%Obtain all unique names of remaining fields;</span>
+0179 <span class="comment">%Merge both structs</span>
+0180 s_merged = rmfield(s_old, intersect(fieldnames(s_old), fieldnames(s_new)));
+0181 names = [fieldnames(s_merged); fieldnames(s_new)];
+0182 s_merged = cell2struct([struct2cell(s_merged); struct2cell(s_new)], names, 1);
+0183 <span class="keyword">end</span>
+0184 
+0185 <a name="_sub2" href="#_subfunctions" class="code">function paramlist = renameparams(paramlist,old,new)</a>
+0186 <span class="keyword">if</span> ~iscell(paramlist)
+0187     wasNoCell = true;
+0188     paramlist={paramlist};
+0189 <span class="keyword">else</span>
+0190     wasNoCell = false;
 0191 <span class="keyword">end</span>
-0192 <span class="keyword">end</span></pre></div>
->>>>>>> 416ad72d
+0192 <span class="keyword">for</span> i=1:numel(old)
+0193     paramlist = regexprep(paramlist,old{i},new{i});
+0194 <span class="keyword">end</span>
+0195 <span class="keyword">if</span> wasNoCell
+0196     paramlist=paramlist{1};
+0197 <span class="keyword">end</span>
+0198 <span class="keyword">end</span></pre></div>
 <hr><address>Generated by <strong><a href="http://www.artefact.tk/software/matlab/m2html/" title="Matlab Documentation in HTML">m2html</a></strong> &copy; 2005</address>
 </body>
 </html>