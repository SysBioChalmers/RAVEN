--- conflicted
+++ resolved
@@ -76,13 +76,8 @@
     removeExcMets=true;
 end
 
-<<<<<<< HEAD
-if nargin<3
+if nargin<3 || isempty(COBRAstyle)
     COBRAstyle=false;
-=======
-if nargin<3 || isempty(isSBML2COBRA)
-    isSBML2COBRA=false;
->>>>>>> 1fac621c
 end
 
 if nargin<4
